## 2.3.0 (2016-12-29)

### General
  * Bash completion scripts are included (thanks Fabian)
  * The OS X launcher now supports the .lmp file format (thanks Jon)
  * Pitch-shifting from early versions of Doom, Heretic, and Hexen.
    is now supported (thanks Jon)
  * Aspect ratio-corrected 1600×1200 PNGs are now written (thanks Jon)
  * OPL emulation is more accurate (thanks Nuke.YKT)
  * DMX bugs with GUS cards are now better emulated (thanks Nuke.YKT)
  * The disk activity floppy disk icon is now shown (thanks Fabian, Jon)
  * Checksum calculations are fixed on big endian systems, allowing
    multiplayer games to be played in mixed little/big-endian
    environments (thanks GhostlyDeath, njankowski)
  * The NES30, SNES30, and SFC30 gamepads are detected and configured
    automatically by the Setup tool. The automap can also be configured
    to a joystick button (thanks Jon)
  * The vanilla limit of 4046 lumps per WAD is now enforced (thanks
    Jon, Quasar, Edward-san)
  * Solidsegs overflow is emulated like in vanilla (thanks Quasar)
  * Multiple capitalizations are now tried when searching for WAD files,
    for convenience when running on case sensitive filesystems (thanks
    Fabian).
<<<<<<< HEAD
  * New parameter -savedir allows users to specify a directory from
    which to load and save games. (thanks CapnClever)
=======
  * A new command line argument, `-strictdemos`, was added, to allow
    more careful control over demo format extensions. Such extensions
    are now forbidden in WAD files and warning messages are shown.
>>>>>>> 939cbfeb

### Build systems
  * There is better compatibility with BSD Make (thanks R.Rebello)
  * “./configure --with-PACKAGE” checks were repaired to behave
    logically, rather than disabling the feature (thanks R.Rebello)
  * Games are now installed to ${bindir} by default, eg.
    /usr/local/bin, rather than /usr/local/games (thanks chungy)
  * Visual Studio 2015 is now supported (thanks Azarien)
  * SDL headers and libraries can now exist in the Microsoft Visual
    Studio project directory (thanks Quasar)
  * CodeBlocks projects were repaired by removing non-existent files
    from the project files (thanks krystalgamer)

### Doom
  * Chex Quest’s level warp cheat (LEESNYDER##) now behaves more like
    like the original EXE (thanks Nuke.YKT)
  * It's now possible to start multiplayer Chex Quest games.
  * Freedoom: Phase 1 <= 0.10.1 can now be loaded with mods, with
    -gameversion older than ultimate (thanks Fabian, chungy)
  * The IWAD order preference for GOG.com installs matches vanilla
    Final Doom: doom2, plutonia, tnt, doom (thanks chungy)
  * There are better safety checks against write failures when saving
    a game, such as when the directory is read-only (thanks
    terrorcide)
  * Versions 1.666, 1.7, and 1.8 are emulated (thanks Nuke.YKT)
  * Crashes are now handled more gracefully when a linedef references
    nonexistent sidedefs (thanks Fabian)

### Heretic
  * Map names were added for Episode 6, fixing a crash after completing
    a level in this episode (thanks J.Benaim)
  * Support for unlimited demo/savegames was added (thanks CapnClever)
  * Demo support is expanded: "-demoextend" allows demos to last longer
    than a single level; "-shortticfix" adjusts low-resolution turning
    to match Doom's handling, and there is now "-maxdemo" and "-longtics"
    support (thanks CapnClever)

### Hexen
  * The MRJONES cheat code returns an identical string to vanilla, and
    enables fully reproducible builds (thanks Fabian)
  * An issue was fixed where the game crashed while killing the
    Wraithverge in 64-bit builds (thanks J.Benaim)
  * Support for unlimited demo/savegames was added (thanks CapnClever)
  * Mouse buttons for strafe left/right and move backward were added,
    as well as a "Double click acts as use" mouse option (thanks
    CapnClever)
  * Demo support is expanded: "-demoextend" allows demos to last longer
    than a single level; "-shortticfix" adjusts low-resolution turning
    to match Doom's handling, and there is now "-maxdemo" and "-longtics"
    support (thanks CapnClever)

### Strife
  * Support was added for automatic loading of the IWAD from the GOG.com
    release of Strife: Veteran Edition on Windows (thanks chungy)
  * Jumping can now be bound to a mouse button (thanks Gez)
  * Gibbing logic was changed to match vanilla behavior (thanks Quasar)
  * Several constants differences from vanilla were fixed (thanks
    Nuke.YKT, Quasar)
  * When using -iwad, voices.wad from the IWAD’s directory is prefered
    over auto-detected DOS/Steam/GOG.com installs (thanks Quasar)

### libtextscreen
  * The API for creating and managing tables and columns was simplified.
  * It's now possible to cycle through tables with the tab key.
  * Windows can now have multiple columns.

## 2.2.1 (2015-09-10)

  Chocolate Doom has not seen a great deal of “stable” patch releases
  in its history. While the development tree sees major new features
  and changes, the purpose of this release, and hopefully others to
  follow like it, is to repair some deficiencies that existed
  in 2.2.0.

### General
  * Preferences for the OS X launcher are now stored with a unique
    name to not conflict with other applications. (thanks
    Xeriphas1994)
  * Unix desktop entry files are now brought up to full desktop entry
    specification compliance. (thanks chungy, Fabian)
  * Unix AppData entries are now included, allowing software centers
    to display detailed information about the engines. (thanks chungy)
  * Partial XDG base directory specification compliance on Unix
    systems now exist to search for IWAD paths.  One benefit is that
    $HOME/.local/share/games/doom is now a valid location to store and
    automatically find IWADs. (thanks chungy)

### Build systems
  * The Microsoft Visual Studio build system was not fully functional
    in 2.2.0 and has been fixed. (thanks Linguica)
  * The autoconf build system checks for windres only for Windows
    toolchains.  Some Linux distributions mistakingly include the
    program in their native toolchains. (thanks Fabian)
  * A compiler hint for packed structs has been added, which otherwise
    broke the games when built under recent GCC releases for
    Windows. (thanks Fabian)

### Doom
  * The GOG.com releases of The Ultimate Doom, Doom II, and Final Doom
    are now detected and supported on Windows. (thanks chungy)
  * An integer overflow was used in spawn angle calculation, undefined
    C behavior which broke with Clang optimization.  (thanks David
    Majnemer for insight)

### Setup tool
  * The help URL for the level warp menu now points to the proper wiki
    page, rather than the multiplayer page.
  * The manifest has been updated for Windows 10 compatibility.
    (thanks chungy)

## 2.2.0 (2015-06-09)

  * The Hexen four level demo IWAD is now supported. Thanks to Fabian
    Greffrath for his careful investigation and emulation of the demo
    game’s behavior in developing this.
  * OPL music playback has been improved in a number of ways to match
    the behavior of Vanilla Doom’s DMX library much more closely. OPL3
    playback is also now supported. Thanks go to Alexey Khokholov for
    his excellent research into the Vanilla DMX library that enabled
    these improvements.
  * New gamepad configurations:
      - PS4 DualShock 4 (thanks Matt “3nT” Davis).
      - Xbox One controller on Linux (thanks chungy).
      - “Super Joy Box 7” USB/PC gameport adapter.
  * The Doom reload hack has been added back. See the wiki for more
    context on this: http://doomwiki.org/wiki/Reload_hack
  * The IWAD file from Strife: Veteran Edition is now detected
    automatically (thanks chungy).
  * It’s now possible to build outside of the source directory (thanks
    Dave Murphy).
  * MSVC project files were brought up to date (thanks dbrackett16).
  * M_StringDuplicate() has been added as a safer replacement for
    strdup() (thanks Quasar). M_StringCopy() now handles short buffers
    more gracefully.
  * The netgame discrepancy window is now dismissed by pressing enter
    to proceed, not escape (thanks Alexandre-Xavier).
  * A couple of source files that were in the previous release and
    were GPL3 have been replaced by GPL2 equivalents. Previous
    releases that included these files should be retroactively
    considered GPL3.

### Bug fixes
  * A long-standing bug that could cause every display frame to be
    rendered twice was fixed (thanks Linguica, Harha, Alexandre-
    Xavier).
  * Lots of endianness fixes were integrated that were found by Ronald
    Lasmanowicz during development of his Wii port of Chocolate Doom,
    including a fix for a bug that could cause monsters to become
    partially invisible.
  * DeHackEd files without a newline character at the EOF are now
    correctly parsed (thanks Fabian).
  * An infinite loop that could occur in the weapon cycling code was
    fixed (thanks raithe, Fabian).
  * Mouse input triggered by cursor warp was fixed (thanks Super6-4).
  * Loop tags in substitute music files are ignored if both of the
    loop tags are equal to zero. This makes us consistent with other
    source ports that support the tags.
  * It’s now possible to more conveniently play back demo .lmp files
    with names that end in the all-caps “.LMP” (thanks Ioan Chera).
  * Some code that accessed memory after freeing it was fixed. Two new
    parameters, -zonezero and -zonescan, were added to try to help
    detect these cases.
  * Mistaken assumptions about representations of booleans that
    affected some ARM systems were fixed (thanks floppes).
  * memcpy() uses on overlapping memory were changed to use memmove(),
    fixing abort traps on OpenBSD (thanks ryan-sg).
  * Hyphens in manpages were fixed (thanks chungy, Fabian).
  * Lots of compiler build warnings were fixed (thanks Fabian).

### Setup tool
  * The setup tool now has help buttons for its various different
    screens, which link to articles on the wiki that give more
    information (thanks to chungy for helping to put the wiki pages
    together).
  * A fix was applied for a buffer overrun that could occur if the
    user had lots of IWAD files installed (thanks Fabian).
  * A crash related to username lookup was fixed.
  * It’s now possible to connect via the setup tool to multiplayer
    servers that are not listening on the default port (thanks
    Alexandre-Xavier).

### Doom
  * Sky transitions when emulating the id anthology version of the
    Final Doom executable were fixed (thanks Alexandre-Xavier, Fabian,
    chungy).
  * Structure fields in the stair-building functions were fixed to be
    deterministic, fixing a desync in mm09-512.lmp (thanks Fabian).

### Hexen
  * A bug with texture names that had long names was fixed (thanks
    ETTiNGRiNDER).
  * Minotaur spawn time is now stored in little endian format, fixing
    a bug that affected compatibility with Vanilla savegames on big
    endian systems.
  * Code that starts ACS scripts is no longer compiler-dependent.

### Strife (all these are thanks to Quasar)
  * Sound priority was changed, so that the ticking sound that Stalker
    enemies make while active matches Vanilla behavior (thanks
    GeoffLedak).
  * Minor fixes to game behavior to match Vanilla, discovered during
    development of Strife: Veteran edition.
  * Behavior of descending stairs was fixed to match Vanilla.
  * Inventory items beyond the 8-bit range are now allowed in
    netgames.
  * Automap behavior better matches Vanilla now.
  * Multiplayer name changes were fixed.
  * Sound origin behavior for switches was fixed.
  * Teleport beacon behavior was fixed.
  * Default Strife skill level and screen size were changed to match
    Vanilla.
  * Bug was fixed where Rowan would not always take Beldin’s ring.
  * Totally-invisible objects are now displayed correctly, and a
    Vanilla glitch with Shadow Acolytes is correctly emulated.
  * The level name for MAP29 (Entity’s Lair) was fixed (thanks
    chungy).

### libtextscreen
  * The main loop now exits immediately once all windows are closed
    (thanks Alexander-Xavier).
  * The large font is no longer selected based entirely on screen
    size.

## 2.1.0 (2014-10-22)

  Chocolate Doom now supports high-quality substitute music packs that
  are used in place of the original MIDI music tracks. I’m hoping to
  put together high-quality recordings of the music for all supported
  games using the Roland SC-55 synthesizer originally used to compose
  Doom’s music (thanks twipley and MusicallyInspired).

  Support for joysticks and gamepads has been significantly improved
  in this version. Most gamepads should now work; if they don’t,
  please report a bug. A number of gamepads are now automatically
  detected and configured automatically; if yours is not, you can help
  by sending in details. See the following page:

  http://www.chocolate-doom.org/wiki/index.php/Adding_your_gamepad

  OPL MIDI playback has been significantly improved, and problems with
  most tracks should now be resolved. Multi-track MIDI files now play
  back properly, MIDI tempo meta events are now supported and problems
  with stuttering when playing certain tracks have been fixed. If you
  still have problems with OPL playback, let me know.

  Also of note is that Chocolate Doom now has a document that
  describes the philosophy of the project and the reasoning behind its
  design (see PHILOSOPHY distributed with the source).

### Other new features
  * There is now a -dehlump command line parameter to load Dehacked
    files contained inside WAD files (thanks Fabian Greffrath).
  * PNG format screenshots are now supported, and there is a dedicated
    key binding for taking screenshots without needing to always use
    -devparm (thanks Fabian Greffrath). The PrintScreen key can be
    used as a key binding (thanks Alexandre-Xavier).
  * There is now a config file variable (snd_maxslicetime_ms) to
    control the sound buffer size, and the default is more precise to
    reduce sound latency (thanks Holering).
  * You can now use an external command for music playback (thanks
    Holering).
  * All games now detect if you’re tring to play using the wrong type
    of IWAD (doom.wad with Hexen, etc.) and exit with a helpful error
    message. A couple of users made this mistake after the 2.0 release
    introduced support for the new games.
  * The OS X app now associates with .hhe and .seh files.
  * There is now a -nodes parameter that automatically starts a
    netgame when a desired number of players have joined the game.
  * There is now more extensive documentation about music
    configuration (README.Music).
  * On Linux, a GUI pop-up is used when the game quits with an error
    to show the error message (thanks Willy Barro).
  * There are now Linux .desktop files for all supported games (thanks
    Mike Swanson).
  * The -geometry command line parameter can now be used to specify
    fullscreen or windowed modes, eg. -geometry 640x480w or -geometry
    1024x768f. (thanks Mike Swanson)

### Doom
  * Minor workarounds were added to allow the BFG Edition IWADs to be
    used without crashing the game (thanks Fabian Greffrath).
  * GUS patch files included with the BFG Edition are now
    automatically detected.
  * The “no fog on spawn west” Vanilla bug is now correctly emulated
    (thanks xttl).
  * Behavior of older versions of Doom back to v1.666 can now be
    emulated.
  * The new Freedoom IWAD names are now recognized and supported.
  * Freedoom’s DEHACKED lump can now be parsed and is automatically
    loaded when a Freedoom IWAD file is used (thanks Fabian
    Greffrath). A new command line parameter, -nodeh, can be used to
    prevent this from being loaded.
  * Behavior of the M_EPI4 menu item is now correctly emulated based
    on game version (thanks Alexandre-Xavier).
  * IDCLEV up to MAP40 is now supported, to match Vanilla (thanks
    Alexandre-Xavier).
  * Level warping on the command line (-warp) to episodes higher than
    4 is possible, matching Vanilla behavior (thanks plumsinus).
  * The -cdrom command line parameter writes savegames to the correct
    directory now, matching Vanilla Doom behavior (thanks
    Alexandre-Xavier).
  * The Doom II mission pack to use can now be specified manually on
    the command line with the -pack parameter (thanks chungy)

### Heretic
  * Weapon cycling keys for mouse and joystick were fixed (thanks
    Sander van Dijk).
  * The -timedemo parameter has been fixed, and -playdemo now handles
    full paths correctly.
  * A bug when panning the map was fixed (thanks Chris Fielder).
  * A savegame bug where plat_t structures were not restored correctly
    was fixed (thanks romeroyakovlev).
  * Rebinding of the pause key was fixed (thanks Fabian Greffrath).

### Hexen
  * Music workarounds have been added so that it is possible to play
    using the Mac version of the Hexen IWAD file.
  * Weapon cycling keys for mouse and joystick were fixed (thanks
    Sander van Dijk).
  * The -timedemo parameter has been fixed, and -playdemo now handles
    full paths correctly.
  * There are now key bindings to allow the artifact keys to be
    rebound (thanks Fabian Greffrath).
  * Rebinding of the pause key was fixed (thanks Fabian Greffrath).
  * Maximum level number was extended to MAP60, allowing multiplayer
    games using the Deathkings add-on.
  * The startup screen can now be aborted by pressing escape, like in
    Vanilla.
  * Desync when playing back DEMO1 was fixed (thanks alexey.lysiuk).

### Strife
  * “Show mission” key is configured properly in setup (thanks Sander
    van Dijk).
  * Default music volume level now matches Vanilla (thanks
    Alexandre-Xavier).
  * Teleport beacon allegiance was fixed to match Vanilla (thanks
    Quasar).
  * The stair building code now more closely matches Vanilla (thanks
    Quasar).
  * Torpedo weapon changing behavior now matches Vanilla (thanks
    Quasar).

### Cleanups
  * The copyright headers at the top of all source files have been
    vastly simplified.
  * Unsafe string functions have been eliminated from the codebase.
    Thanks to Theo de Raadt for calling out Chocolate Doom by name
    (alongside many other packages) for still using unsafe functions
    like strcpy: http://marc.info/?l=openbsd-tech&m=138733933417096
  * vldoor_e enum values are now namespaced to avoid potential
    conflicts with POSIX standard functions.

### Bug fixes
  * WAD and Dehacked checksums are now sent to clients and checked
    correctly when setting up netgames.
  * A bug was fixed that caused sound not to work in multiplayer games
    (thanks to everyone who reported this, and for Alexandre-Xavier
    and Quasar for help in fixing it).
  * The “D_DDTBLU disease” bug affecting certain MIDI files has been
    fixed (thanks plumsinus, Brad Harding and Quasar).
  * Calculation of the -devparm “ticker” dots was fixed to match
    Vanilla behavior (thanks _bruce_ and Alexandre-Xavier).
  * The PC speaker code now supports the full range of sound
    frequencies (thanks Gez).
  * Annoying “jumping” behavior when grabbing the mouse cursor was
    fixed.
  * The screen is now initialized at the native bit depth by default,
    to avoid problems with systems that don’t handle 8-bit
    screenbuffers very well any more.
  * The --docdir argument to the configure script is now honored
    (thanks Jan Engelhardt).
  * Various issues with the build were fixed (thanks Jan Engelhardt
    and Fabian Greffrath).
  * Backwards parameters were fixed in the sound code (thanks
    proteal).
  * A crash was fixed when running fullscreen with the -2 parameter
    (thanks Fabian Greffrath).
  * A crash when using large values of snd_channels was fixed (thanks
    Alexandre-Xavier).
  * A resource leak in the BSD PC speaker code was fixed (thanks
    Edward-san).
  * Windows resource files were fixed for Windows 7 (thanks Brad
    Harding).
  * A hard to trigger crash caused by a realloc() in the WAD code was
    fixed (thanks Fabian Greffrath for debugging).
  * A bug has been fixed where Chocolate Doom would stay running in
    the background on Windows after quitting. SDL_Quit() is called now
    (thanks johnsirett, Brad Harding, Quasar).
  * String replacements in dehacked lumps can now be overridden if a
    subsequent dehacked patch replaces the same string.

### libtextscreen
  * Clicking on scrollbars now jumps to the correct position (thanks
    Alexandre-Xavier).
  * A use-after-free bug has been fixed where a click in a window that
    causes the window to close could lead to a crash (thanks DuClare).
  * Characters that are unprintable in the Extended ASCII chart are
    just ignored when they’re typed, rather than appearing as an
    upside-down question mark (thanks Alexandre-Xavier).

## 2.0.0 (2013-12-09)

  This is version 2.0 of Chocolate Doom! This new major version is
  released to celeberate the 20th anniversary of the first release of
  Doom in 1993. Happy Birthday Doom!

  This new version has some major changes compared to the 1.0 series:

  * The codebase now includes Chocolate Heretic and Chocolate
    Hexen. These are based on the GPL source code released by Raven
    Software.
  * Also included is Chocolate Strife. This was developed through a
    mammoth four year reverse engineering project conducted by James
    “Quasar” Haley and Samuel “Kaiser” Villareal. The result is the
    most accurate reproduction of Strife to date, including full demo
    and savegame compatibility. See README.Strife for more
    information.

### Minor features that are nonetheless worth mentioning
  * Chocolate Doom now includes a -statdump command line option, which
    emulates the output of the statdump.exe tool. This is used to
    implement a form of regression testing (statcheck) that directly
    compares against the Vanilla behavior.
  * Chocolate Heretic includes HHE patch file support, and I believe
    is the first Heretic port to include this feature.
  * GUS “pseudo-emulation” is now supported. This does not fully
    emulate a GUS, but Doom’s DMXGUS lump can be used to generate a
    Timidity configuration file that plays music using the GUS patch
    set.
  * The setup tool now includes a built-in server browser, for use
    when selecting a server to join.

  Version 2.0 of Chocolate Doom has been in development for a long
  time, and there have been many bugs fixed over this time, too many
  to list here. Thanks to all the people who have tested it and
  diligently reported bugs over this time, and to all the people who
  have tested the beta releases over the past couple of months.  Your
  contributions have been essential and invaluable.

## 1.7.0 (2012-06-09)

  * Fixed gnome-screensaver desktop file (thanks Rahul Sundaram).
  * Updated COPYING to current version of GPL2 (thanks Rahul
    Sundaram).
  * Running servers now re-resolve the address of the master server
    occasionally, to adapt to DNS address changes.
  * Error dialog is no longer shown on OS X when running from the
    console.
  * The Makefiles no longer use GNU make extensions, so the package
    builds on OpenBSD.
  * There is now an OPL MIDI debug option (-opldev), useful for when
    developing GENMIDI lumps.
  * A workaround for SDL mouse lag is now only used on Windows (where
    it is needed), and not on other systems. This fixes Chocolate Doom
    on AmigaOS (thanks Timo Sievänen).
  * UTF-8 usernames are supported, and Windows usernames with
    non-ASCII characters are now supported (thanks Alexandre Xavier).

### Compatibility
  * Palette accuracy is reduced to 6 bits per channel, to more
    accurately emulate the PC VGA hardware (thanks GhostlyDeath).
  * Fixed teleport behavior when emulating the alternate Final Doom
    executable (-gameversion final2) (thanks xttl).

### Bugs fixed
  * Fixed weapon cycling keys when playing in Shareware Doom and using
    the IDKFA cheat (thanks Alexandre Xavier).
  * Fixed the default mouse buttons in the setup tool (thanks
    Alexandre Xavier).
  * Chat macros now work when vanilla_keyboard_mapping is turned off.
  * Default chat macros were fixed in the setup tool.
  * Ping time calculation was fixed for LAN search, and made more
    accurate for all searches.
  * Fixed bug with detection of IWAD type by filename (thanks mether).

### libtextscreen
  * There is now limited UTF-8 text support in the textscreen library,
    used in the label and input box widgets.
  * Scroll bar behavior was fixed (thanks Alexandre Xavier).
  * Input boxes stop editing and save when they lose their focus,
    correcting a previous counterintuitive behavior (thanks Twelve).
  * The numeric keypad now works properly when entering text values
    (thanks Twelve).

## 1.6.0 (2011-05-17)

  * The instructions in the INSTALL file are now customized for
    different platforms, and each binary package contains a version
    with instructions specific to the platform that it is targetting.
    This should help to avoid confusion that some users have reported
    experiencing.
  * The display settings window in the setup tool has been reorganised
    to a better arrangement.
  * It is now possible to load .lmp files (and play back demos) with
    long filenames (thanks blzut3).
  * In the setup tool, it is now possible to hold down shift when
    changing key/mouse/joystick bindings to prevent other bindings to
    the same key from being cleared (thanks myk).
  * The joystick menu in the setup tool now has a test button (thanks
    Alexandre Xavier).
  * Specifying the -privateserver option implies -server (thanks
    Porsche Monty).
  * The Mac OS X .dmg package now has a background and looks generally
    more polished.
  * In Mac OS X, it is now possible to simply double click an IWAD
    file in the Finder to configure its location within the launcher.
  * Freedesktop.org desktop files are now installed for Doom and the
    setup tool, which will appear in the main menu on desktop
    environments such as Gnome and KDE (thanks Adrián Chaves
    Fernández).
  * The Chex Quest dehacked patch (chex.deh) will now be detected if
    it is in the same directory as the IWAD file.

### Compatibility
  * Added support for the alternate version of the Final Doom
    executable included in some later versions of the Id Anthology.
    This version fixed the demo loop crash that occurred with the
    “original” Final Doom executable.

    This executable can be selected on the command line with
    -gameversion final2. It has been made the default when playing
    with the Final Doom IWADs (the original behavior can be selected
    with -gameversion final).  (thanks Porsche Monty, Enjay).
  * Very short sound effects are not played, to better emulate the
    behavior of DMX in Vanilla Doom (thanks to Quasar for help in
    investigating this).
  * The null sector dereference emulation code has been imported from
    Prboom+ - this fixes a desync with CLNJ-506.LMP (thanks entryway).
  * The IDMUS cheat doesn’t work when emulating the v1.9 executable
    (thanks Alexandre Xavier).

### Bugs fixed
  * Menu navigation when using joystick/joypad (thanks Alexandre
    Xavier).
  * For configuration file value for shift keys, use scan code for
    right shift, not left shift (thanks Alexandre Xavier).
  * Default joystick buttons for the setup tool now match Vanilla
    (thanks twipley).
  * Visual Studio project files work again (thanks GhostlyDeath).
  * The default sfx/music volume set by the setup tool is now 8
    instead of 15, matching the game itself. (thanks Alexandre
    Xavier).
  * Weapon cycling from the shotgun to the chaingun in Doom 1 now
    works properly (thanks Alexandre Xavier).
  * MIDI playback that locked up when using an empty MUS / MIDI file
    (thanks Alexandre Xavier).
  * Default sampling rate used by setup tool changed to 44100Hz, to
    match the game default (thanks Alexandre Xavier).
  * Cheat codes and menu hot keys now work when shift is held down or
    capslock turned on (thanks Alexandre Xavier).

### libtextscreen
  * The background on GUI controls now lights up when hovering over
    them, so that it is more obvious what you are selecting.
  * It is now possible to type a “+” in input boxes (thanks Alexandre
    Xavier).
  * It is possible to use the mouse wheel to scroll through scroll
    panes.
  * Clicking on scroll bars now moves the scroll handle to a matching
    location.
  * Clicking outside a dropdown list popup window now dismisses the
    window.
  * Window hotkeys that are an alphabetical letter now work when shift
    is held down or capslock turned on (thanks Alexandre Xavier).

## 1.5.0 (2011-01-02)

  Big changes in this version:

  * The DOSbox OPL emulator (DBOPL) has been imported to replace the
    older FMOPL code.  The quality of OPL emulation is now therefore
    much better.
  * The game can now run in screen modes at any color depth (not just
    8-bit modes).  This is mainly to work around problems with Windows
    Vista/7, where 8-bit color modes don’t always work properly.
  * Multiplayer servers now register themselves with an Internet
    master server.  Use the -search command line parameter to find
    servers on the Internet to play on.  You can also use DoomSeeker
    (http://skulltag.net/doomseeker/) which supports this
    functionality.
  * When running in windowed mode, it is now possible to dynamically
    resize the window by dragging the window borders.
  * Names can be specified for servers with the -servername command
    line parameter.
  * There are now keyboard, mouse and joystick bindings to cycle
    through available weapons, making play with joypads or mobile
    devices (ie. without a proper keyboard) much more practical.
  * There is now a key binding to change the multiplayer spy key
    (usually F12).
  * The setup tool now has a “warp” button on the main menu, like
    Vanilla setup.exe (thanks Proteh).
  * Up to 8 mouse buttons are now supported (including the
    mousewheel).
  * A new command line parameter has been added (-solo-net) which can
    be used to simulate being in a single player netgame.
  * There is now a configuration file parameter to set the OPL I/O
    port, for cards that don’t use port 0x388.
  * The Python scripts used for building Chocolate Doom now work with
    Python 3 (but also continue to work with Python 2) (thanks arin).
  * There is now a NOT-BUGS file included that lists some common
    Vanilla Doom bugs/limitations that you might encounter (thanks to
    Sander van Dijk for feedback).

### Compatibility
  * The -timer and -avg options now work the same as Vanilla when
    playing back demos (thanks xttl)
  * A texture lookup bug was fixed that caused the wrong sky to be
    displayed in Spooky01.wad (thanks Porsche Monty).
  * The HacX v1.2 IWAD file is now supported, and can be used
    standalone without the need for the Doom II IWAD (thanks atyth).
  * The I_Error function doesn’t display “Error:” before the error
    message, matching the Vanilla behavior.  “Error” has also been
    removed from the title of the dialog box that appears on Windows
    when this happens.  This is desirable as not all such messages are
    actually errors (thanks Proteh).
  * The setup tool now passes through all command line arguments when
    launching the game (thanks AlexXav).
  * Demo loop behavior (ie. whether to play DEMO4) now depends on the
    version being emulated.  When playing Final Doom the game will
    exit unexpectedly as it tries to play the fourth demo - this is
    Vanilla behaviour (thanks AlexXav).

### Bugs fixed
  * A workaround has been a bug in old versions of SDL_mixer (v1.2.8
    and earlier) that could cause the game to lock up.  Please upgrade
    to a newer version if you haven’t already.
  * It is now possible to use OPL emulation at 11025Hz sound sampling
    rate, due to the new OPL emulator (thanks Porsche Monty).
  * The span renderer function (used for drawing floors and ceilings)
    now behaves the same as Vanilla Doom, so screenshots are
    pixel-perfect identical to Vanilla Doom (thanks Porsche Monty).
  * The zone memory system now aligns allocated memory to 8-byte
    boundaries on 64-bit systems, which may fix crashes on systems
    such as sparc64 (thanks Ryan Freeman and Edd Barrett).
  * The configure script now checks for libm, fixing compile problems
    on Fedora Linux (thanks Sander van Dijk).
  * Sound distortion with certain music files when played back using
    OPL (eg. Heretic title screen).
  * Error in Windows when reading response files (thanks Porsche
    Monty, xttl, Janizdreg).
  * Windows Vista/7 8-bit color mode issues (the default is now to run
    in 32-bit color depth on these versions) (thanks to everybody who
    reported this and helped test the fix).
  * Screen borders no longer flash when running on widescreen
    monitors, if you choose a true-color screen mode (thanks exp(x)).
  * The controller player in a netgame is the first player to join,
    instead of just being someone who gets lucky.
  * Command line arguments that take an option now check that an
    option is provided (thanks Sander van Dijk).
  * Skill level names in the setup tool are now written the same as
    they are on the in-game “new game” menu (thanks AlexXav).
  * There is no longer a limit on the lengths of filenames provided to
    the -record command line parameter (thanks AlexXav).
  * Window title is not lost in setup tool when changing video driver
    (thanks AlexXav).

### libtextscreen
  * The font used for the textscreen library can be forced by setting
    the TEXTSCREEN_FONT environment variable to “small” or “normal”.
  * Tables or scroll panes that don’t contain any selectable widgets
    are now themselves not selectable (thanks Proteh).
  * The actions displayed at the bottom of windows are now laid out in
    a more aesthetically pleasing way.

## 1.4.0 (2010-07-10)

  The biggest change in this version is the addition of OPL emulation.
  This emulates Vanilla Doom’s MIDI playback when using a Yamaha OPL
  synthesizer chip, as was found on SoundBlaster compatible cards.

  A software OPL emulator is included as most modern computers do not
  have a hardware OPL chip any more.  If you do have one, you can
  configure Chocolate Doom to use it; see README.OPL.

  The OPL playback feature is not yet perfect or 100% complete, but is
  judged to be good enough for general use.  If you find music that
  does not play back properly, please report it as a bug.

### Other changes
  * The REJECT overflow emulation code from PrBoom+ has been
    imported.  This fixes demo desync on some demos, although
    others will still desync.
  * Warnings are now generated for invalid dehacked replacements of
    printf format strings.  Some potential buffer overflows are also
    checked.
  * The installation instructions (INSTALL file) have been clarified
    and made more platform-agnostic.
  * The mouse is no longer warped to the center of the screen when the
    demo sequence advances.
  * Key bindings can now be changed for the demo recording quit key
    (normally ‘q’) and the multiplayer messaging keys (normally ‘t’,
    ‘g’, ‘i’, ‘b’ and ‘r’).

## 1.3.0 (2010-02-10)

  * Chocolate Doom now runs on Windows Mobile/Windows CE!
  * It is possible to rebind most/all of the keys that control the
    menu, shortcuts, automap and weapon switching.  The main reason
    for this is to support the Windows CE port and other platforms
    where a full keyboard may not be present.
  * Chocolate Doom now includes a proper Mac OS X package; it is no
    longer necessary to compile binaries for this system by hand.  The
    package includes a simple graphical launcher program and can be
    installed simply by dragging the “Chocolate Doom” icon to the
    Applications folder. (thanks to Rikard Lang for extensive testing
    and feedback)
  * The video mode auto-adjust code will automatically choose windowed
    mode if no fullscreen video modes are available.
  * The zone memory size is automatically reduced on systems with a
    small amount of memory.
  * The “join game” window in the setup tool now has an option to
    automatically join a game on the local network.
  * Chocolate Doom includes some initial hacks for compiling under
    SDL 1.3.
  * Recent versions of SDL_mixer include rewritten MIDI code on Mac OS
    X.  If you are using a version of SDL_mixer with the new code,
    music will now be enabled by default.
  * Windows Vista and Windows 7 no longer prompt for elevated
    privileges when running the setup tool (thanks hobbs and MikeRS).
  * The Windows binaries now have better looking icons (thanks
    MikeRS).
  * Magic values specified using the -spechit command line parameter
    can now be hexadecimal.
  * DOOMWADDIR/DOOMWADPATH can now specify the complete path to IWAD
    files, rather than the path to the directory that contains them.
  * When recording shorttics demos, errors caused by the reduced
    turning resolution are carried forward, possibly making turning
    smoother.
  * The source tarball can now be used to build an RPM package:
    rpmbuild -tb chocolate-doom-VER.tar.gz

### Compatibility
  * The A_BossDeath behavior in v1.9 emulation mode was fixed (thanks
    entryway)
  * The “loading” disk icon is drawn more like how it is drawn in
    Vanilla Doom, also fixing a bug with chook3.wad.
  * Desync on 64-bit systems with ep1-0500.lmp has (at long last) been
    fixed (thanks exp(x)).
  * Donut overrun emulation code imported from Prboom+ (thanks
    entryway).
  * The correct level name should now be shown in the automap for
    pl2.wad MAP33 (thanks Janizdreg).
  * In Chex Quest, the green radiation suit colormap is now used
    instead of the red colormaps normally used when taking damage or
    using the berserk pack.  This matches Vanilla chex.exe behavior
    (thanks Fuzztooth).
  * Impassible glass now displays and works the same as in Vanilla,
    fixing wads such as OTTAWAU.WAD (thanks Never_Again).

### Bugs fixed
  * Memory-mapped WAD I/O is disabled by default, as it caused various
    issues, including a slowdown/crash with Plutonia 2 MAP23.  It can
    be explicitly re-enabled using the “-mmap” command line parameter.
  * Crash when saving games due to the ~/.chocolate-doom/savegames
    directory not being created (thanks to everyone who reported
    this).
  * Chocolate Doom will now run under Win95/98, as the
    SetProcessAffinityMask function is looked up dynamically.
  * Compilation under Linux with older versions of libc will now work
    (the semantics for sched_setaffinity were different in older
    versions)
  * Sound clipping when using libsamplerate was improved (thanks David
    Flater)
  * The audio buffer size is now calculated based on the sample rate,
    so there is not a noticeable delay when using a lower sample rate.
  * The manpage documentation for the DOOMWADPATH variable was fixed
    (thanks MikeRS).
  * Compilation with FEATURE_MULTIPLAYER and FEATURE_SOUND disabled
    was fixed.
  * Fixed crash when using the donut special type and the joining
    linedef is one sided (thanks Alexander Waldmann).
  * Key settings in a configuration file that are out of range do not
    cause a crash (thanks entryway).
  * Fix ear-piercing whistle when playing the MAP05 MIDI music using
    timidity with EAWPATS (thanks entryway / HackNeyed).

### libtextscreen
  * There is now a second, small textscreen font, so that the ENDOOM
    screen and setup tool can be used on low resolution devices
    (eg. PDAs/embedded devices)
  * The textscreen library now has a scrollable pane widget. Thanks to
    LionsPhil for contributing code to scroll up and down using the
    keyboard.
  * Doxygen documentation was added for the textscreen library.

## 1.2.1 (2008-12-10)

  This version just fixes a crash at the intermission screen when
  playing Doom 1 levels.

## 1.2.0 (2008-12-10)

  Happy 15th Birthday, Doom!

  * Chocolate Doom now has an icon that is not based on the
    proprietary Doom artwork.
  * There is now memory-mapped WAD I/O support, which should be useful
    on some embedded systems.
  * Chex quest emulation support is now included, although an
    auxiliary dehacked patch is needed (chexdeh.zip in the idgames
    archive).

### Compatibility
  * The armor class is always set to 2 when picking up a megasphere
    (thanks entryway).
  * The quit screen prompts to quit “to dos” instead of just to quit
    (thanks MikeRS)
  * The “dimensional shambler” quit message was fixed.
  * Fix crash related to A_BFGSpray with NULL target when using
    dehacked patches - discovered with insaned2.deh (thanks CSonicGo)
  * NUL characters are stripped from dehacked files, to ensure correct
    behavior with some dehacked patches (eg. the one with portal.wad).

### Bugs fixed
  * “Python Image Library” should have been “Python Imaging Library”
    (thanks exp(x)).
  * The setup tool should no longer ask for elevated permissions on
    Windows Vista (this fix possibly may not work).
  * The application icon is set properly when running under Windows XP
    with the “Luna” theme.
  * Fix compilation under Cygwin to detect libraries and headers from
    the correct environment.
  * The video code does not try to read SDL events before SDL has been
    properly initialised - this was causing problems with some older
    versions of SDL.

## 1.1.1 (2008-04-20)

  The previous release (v1.1.0) included a bug that broke compilation
  when libsamplerate support was enabled.  The only change in this
  version is to fix this bug.

## 1.1.0 (2008-04-19)

  * The video mode code has been radically restructured.  The video
    mode is now chosen by directly specifying the mode to use; the
    scale factor is then chosen to fit the screen.  This is helpful
    when using widescreen monitors (thanks Linguica)
  * MSVC build project files (thanks GhostlyDeath and entryway).
  * Unix manpage improvements; the manpage now lists the environment
    variables that Chocolate Doom uses.  Manpages have been added for
    chocolate-setup and chocolate-server, from the versions for the
    Debian Chocolate Doom package (thanks Jon Dowland).
  * INSTALL file with installation instructions for installing
    Chocolate Doom on Unix systems.
  * Support for high quality resampling of sound effects using
    libsamplerate (thanks David Flater).
  * A low pass filter is applied when doing sound resampling in an
    attempt to filter out high frequency noise from the resampling
    process.
  * R_Main progress box is not displayed if stdout is a file (produces
    cleaner output).
  * Client/server version checking can be disabled to allow different
    versions of Chocolate Doom to play together, or Chocolate Doom
    clients to play with Strawberry Doom clients.
  * Unix manpages are now generated for the Chocolate Doom
    configuration files.
  * The BSD PC speaker driver now works on FreeBSD.

### Compatibility
  * Use the same spechits compatibility value as PrBoom+, for
    consistency (thanks Lemonzest).
  * The intercepts overrun code has been refactored to work on big
    endian machines.
  * The default startup delay has been set to one second, to allow
    time for the screen to settle before starting the game (some
    monitors have a delay before they come back on after changing
    modes).
  * If a savegame buffer overrun occurs, the savegame does not get
    saved and existing savegames are not overwritten (same behaviour
    as Vanilla).

### Bugs fixed
  * Desync with STRAIN demos and dehacked Misc values not being set
    properly (thanks Lemonzest)
  * Don’t grab the mouse if the mouse is disabled via -nomouse or
    use_mouse in the configuration file (thanks MikeRS).
  * Don’t center the mouse on startup if the mouse is disabled (thanks
    Siggi).
  * Reset the palette when the window is restored to clear any screen
    corruption (thanks Catoptromancy).
  * mus2mid.c should use `MEM_SEEK_SET`, not `SEEK_SET` (thanks
    Russell)
  * Fast/Respawn options were not being exchanged when starting
    netgames (thanks GhostlyDeath).
  * Letterbox mode is more accurately described as “pillarboxed” or
    “windowboxed” where appropriate (thanks MikeRS)
  * Process affinity mask is set to 1 on Windows, to work around a bug
    in SDL_mixer that can cause crashes on multi-core machines (thanks
    entryway).
  * Bugs in the joystick configuration dialog in the setup tool have
    been fixed.

## 1.0.0 (2007-12-10)

  This release is dedicated to Dylan “Toke” McIntosh, who was
  tragically killed in a car crash in 2006.  I knew Dylan from IRC and
  the Doomworld forums for several years, and he had a deep passion
  for this game.  He was also a huge help for me while developing
  Chocolate Doom, as he helped point out a lot of small quirks in
  Vanilla Doom that I didn’t know about. His death is a great loss.
  RIP Toke.

  This is the first release to reach full feature parity with Vanilla
  Doom.  As a result, I have made this version 1.0.0, so Chocolate
  Doom is no longer beta!

### Big new features
  * Multiplayer!  This version includes an entirely new multiplayer
    engine, based on a packet server architecture.  I’d like to thank
    joe, pritch, Meph and myk, and everyone else who has helped test
    the new code for their support, feedback and help in testing this.
    The new code still needs more testing, and I’m eager to hear any
    feedback on this.
  * A working setup tool.  This has the same look and feel as the
    original setup.exe.  I hope people like it!  Note that it has some
    advantages over the original setup.exe - for example, you can use
    the mouse.

### Other new features
  * New mus conversion code thanks to Ben Ryves.  This converts the
    Doom .mus format to .mid a lot better.  As one example, tnt.wad
    Map02 is now a lot closer to how Vanilla says.  Also, the music on
    the deca.wad titlescreen now plays!
  * x3, x4 and x5 display scale (thanks to MikeRS for x5 scale).
  * Fullscreen “letterbox” mode allows Chocolate Doom to run on
    machines where 1.6:1 aspect ratio modes are unavailable
    (320x200/640x400).  The game runs in 320x240/640x480 instead, with
    black borders.  The system automatically adjusts to this if closer
    modes are unavailable.
  * Aspect ratio correction: you can (also) run at 640x480 without
    black borders at the top and bottom of the screen.
  * PC speaker sound effect support.  Chocolate Doom can output real
    PC speaker sounds on Linux, or emulate a PC speaker through the
    sound card.
  * Working three-screen mode, as seen in early versions of Doom!  To
    test this out, put three computers on a LAN and type:

        chocolate-doom -server
        chocolate-doom -autojoin -left
        chocolate-doom -autojoin -right

  * Allow a delay to be specified on startup, to allow the display to
    settle after changing modes before starting the game.
  * Allow the full path and filename to be specified when loading
    demos: It is now possible to type “chocolate-doom -playdemo
    /tmp/foo.lmp” for example.
  * Savegames are now stored in separate directories depending on the
    IWAD: eg. the savegames for Doom II are stored in a different
    place to those for Doom I, Final Doom, etc. (this does not affect
    Windows).
  * New mouse acceleration code works based on a threshold and
    acceleration.  Hopefully this should be closer to what the DOS
    drivers do.  There is a ‘test’ feature in the setup tool to help
    in configuring this.
  * New “-nwtmerge” command line option that emulates NWT’s “-merge”
    option.  This allows TiC’s Obituary TC to be played.
  * The ENDOOM screen no longer closes automatically, you have to
    click the window to make it go away.
  * Spechit overrun fixes and improvements.  Thanks to entryway for
    his continued research on this topic (and because I stole your
    improvements :-).  Thanks to Quasar for reporting a bug as well.
  * Multiple dehacked patches can be specified on the command line, in
    the same way as with WADs - eg. -deh foo.deh bar.deh baz.deh.
  * Default zone memory size increased to 16MB; this can be controlled
    using the -mb command-line option.
  * It is now possible to record demos of unlimited length (by
    default, the Vanilla limit still applies, but it can now be
    disabled).
  * Autoadjusting the screen mode can now be disabled.
  * On Windows, the registry is queried to detect installed versions
    of Doom and automatically locate IWAD files.  IWADs installed
    through Steam are also autodetected.
  * Added DOOMWADPATH that can be used like PATH to specify multiple
    locations in which to search for IWAD files.  Also, “-iwad” is now
    enhanced, so that eg. “-iwad doom.wad” will now search all IWAD
    search paths for “doom.wad”.
  * Improved mouse tracking that should no longer lag.  Thanks to
    entryway for research into this.
  * The SDL driver can now be specified in the configuration file.
    The setup tool has an option on Windows to select between DirectX
    and windib.
  * Joystick support.
  * Configuration file option to change the sound sample rate.
  * More than three mouse buttons are now supported.

### Portability improvements
  * Chocolate Doom now compiles and runs cleanly on MacOS X.  Huge
    thanks go to Insomniak who kindly gave me an account on his
    machine so that I could debug this remotely.  Big thanks also go
    to athanatos on the Doomworld forums for his patience in testing
    various ideas as I tried to get Chocolate Doom up and running on
    MacOS.
  * Chocolate Doom now compiles and runs natively on AMD64.
  * Chocolate Doom now compiles and runs on Solaris/SPARC, including
    the Sun compiler.  Thanks to Mike Spooner for some portability
    fixes.
  * Improved audio rate conversion, so that sound should play properly
    on machines that don’t support low bitrate output.

### Compatibility fixes
  * Check for IWADs in the same order as Vanilla Doom.
  * Dehacked code will now not allow string replacements to be longer
    than those possible through DOS dehacked.
  * Fix sound effects playing too loud on level 8 (thanks to myk for
    his continued persistence in getting me to fix this)
  * Save demos when quitting normally - it is no longer necessary to
    press ‘q’ to quit and save a demo.
  * Fix spacing of -devparm mode dots.
  * Fix sky behavior to be the same as Vanilla Doom - when playing in
    Doom II, the skies never change from the sky on the first level
    unless the player loads from a savegame.
  * Make -nomouse and config file use_mouse work again.
  * Fix the -nomusic command-line parameter.  Make the snd_sfxdevice
    snd_musicdevice values in the configuration file work, so that it
    is possible to disable sound, as with Vanilla.
  * Repeat key presses when the key is held down (this is the Vanilla
    behavior) - thanks to Mad_Mac for pointing this out.
  * Don’t print a list of all arguments read from response files -
    Vanilla doesn’t do this.
  * Autorun only when joyb_speed >= 10, not >= 4.  Thanks to Janizdreg
    for this.
  * Emulate a bug in DOS dehacked that can overflow the dehacked frame
    table and corrupt the weaponinfo table.  Note that this means
    Batman Doom will no longer play properly (identical behavior to
    Vanilla); vbatman.deh needs to also be applied to fix it.  (Thanks
    grazza)
  * Allow dehacked 2.3 patches to be loaded.
  * Add more dehacked string replacements.
  * Compatibility option to enable or disable native key mappings.
    This means that people with non-US keyboards can decide whether to
    use their correct native mapping or behave like Vanilla mapping
    (which assumes all keyboards are US).
  * Emulate overflow bug in P_FindNextHighestFloor.  Thanks to
    entryway for the fix for this.
  * Add -netdemo command line parameter, for playing back netgame
    demos recorded with a single player.
  * The numeric keypad now behaves like Vanilla Doom does.
  * Fix some crashes when loading from savegames.
  * Add intercepts overrun emulation from PrBoom-plus.  Thanks again
    to entryway for his research on this subject.
  * Add playeringame overrun emulation.

### Bugs fixed
  * Fix crash when starting new levels due to the intermission screen
    being drawn after the WI_ subsystem is shut down (thanks pritch
    and joe)
  * Catch failures to initialise sound properly, and fail gracefully.
  * Fix crasher in 1427uv01.lmp (thanks ultdoomer)
  * Fix crash in udm1.wad.
  * Fix crash when loading a savegame with revenant tracer missiles.
  * Fix crash when loading a savegame when a mancubus was in the
    middle of firing.
  * Fix Doom 1 E1-3 intermission screen animations.
  * Fix loading of dehacked “sound” sections.
  * Make sure that modified copyright banners always end in a newline
    - this fixes a bug with av.wad (thanks myk)
  * Added missing quit message (“are you sure you want to quit this
    great game?”).
  * Fix when playing long sound effects - the death sound in
    marina.wad now plays properly, for example.
  * Fix buffer overrun on the quicksave prompt screen that caused a
    mysterious cycling character to appear.
  * IDCLEV should not work in net games (thanks Janizdreg)
  * Stop music playing at the ENDOOM screen.
  * Fix sound sample rate conversion crash.
  * Fix “pop” heard at the end of sound effects.
  * Fix crash when playing long sounds.
  * Fix bug with -timedemo accuracy over multi-level demos.
  * Fix bug with the automap always following player 1 in multiplayer
    mode (thanks Janizdreg).

## 0.1.4 (2006-02-13)

  * NWT-style merging command line options (allows Mordeth to be played)
  * Unix manpage (thanks Jon Dowland)
  * Dehacked improvements/fixes:
     * Allow changing the names of graphic lumps used in menu, status bar
       intermission screen, etc.
     * Allow changing skies, animated flats + textures
     * Allow changing more startup strings.
     * Allow text replacements on music + sfx lump names
  * Fix for plutonia map12 crash.
  * Fix bug with playing long sfx at odd sample rates.
  * Big Endian fixes (for MacOS X).  Thanks to athanatos for helping
    find some of these.
  * Install into /usr/games, rather than /usr/bin (thanks Jon Dowland)

## 0.1.3 (2006-01-20)

  * Imported the spechit overrun emulation code from prboom-plus.  Thanks to
    Andrey Budko for this.
  * New show_endoom option in the chocolate-doom.cfg config file allows
    the ENDOOM screen to be disabled.
  * Chocolate Doom is now savegame-compatible with Vanilla Doom.

  * Fixes for big endian machines (thanks locust)
  * Fixed the behavior of the dehacked maximum health setting.
  * Fix the “-skill 0” hack to play without any items (thanks to Janizdreg
    for pointing out that this was nonfunctional)
  * Fix playing of sounds at odd sample rates (again).  Sound effects
    at any sample rate now play, but only sounds with valid headers.
    This is the *real* way Vanilla Doom behaves.  Thanks to myk for
    pointing out the incorrect behavior.

## 0.1.2 (2005-10-29)

  * Silence sounds at odd sample rates (rather than bombing out); this
    is the way Vanilla Doom behaves.
  * Handle multiple replacements of the same sprite in a PWAD.
  * Support specifying a specific version to emulate via the command line
    (-gameversion)
  * Fix help screen orderings and skull positions.  Behave exactly as
    the original executables do.

## 0.1.1 (2005-10-18)

  * Display startup “banners” if they have been modified through
    dehacked.
  * Dehacked “Misc” section support.

### Bugs fixed
  * Doom 1 skies always using Episode 1 sky
  * Crash when switching applications while running fullscreen
  * Lost soul bounce logic (do not bounce in Registered/Shareware)
  * Mouse buttons mapped incorrectly (button 1 is right, 2 is middle)
  * Music not pausing when game is paused, when using SDL_mixer’s
    native MIDI playback.
  * Pink icon on startup (palette should be fully set before anything is
    loaded)

## 0.1.0 (2005-10-09)

  * Dehacked support
  * WAD merging for TCs
  * ENDOOM display
  * Fix bug with invalid MUS files causing crashes
  * Final Doom fixes

## 0.0.4 (2005-09-27)

  * Application icon and version info included in Windows .exe files
  * Fixes for non-x86 architectures
  * Fix uac_dead.wad (platform drop on e1m8 should occur when all
    bosses die, not just barons)
  * Fix “loading” icon to work for all graphics modes

## 0.0.3 (2005-09-17)

  * Mouse acceleration code to emulate the behaviour of old DOS mouse
    drivers (thanks to Toke for information about this and
    suggestions)
  * Lock surfaces properly when we have to (fixes crash under
    Windows 98)

## 0.0.2 (2005-09-13)

  * Remove temporary MIDI files generated by sound code.
  * Fix sound not playing at the right volume
  * Allow alt-tab away while running in fullscreen under Windows
  * Add second configuration file (chocolate-doom.cfg) to allow
    chocolate-doom specific settings.
  * Fix switches not changing in Ultimate Doom

## 0.0.1 (2005-09-07)

  First beta release<|MERGE_RESOLUTION|>--- conflicted
+++ resolved
@@ -1,3 +1,9 @@
+## HEAD
+
+### General
+  * A new parameter -savedir allows users to specify a directory from
+    which to load and save games. (thanks CapnClever)
+
 ## 2.3.0 (2016-12-29)
 
 ### General
@@ -21,14 +27,9 @@
   * Multiple capitalizations are now tried when searching for WAD files,
     for convenience when running on case sensitive filesystems (thanks
     Fabian).
-<<<<<<< HEAD
-  * New parameter -savedir allows users to specify a directory from
-    which to load and save games. (thanks CapnClever)
-=======
   * A new command line argument, `-strictdemos`, was added, to allow
     more careful control over demo format extensions. Such extensions
     are now forbidden in WAD files and warning messages are shown.
->>>>>>> 939cbfeb
 
 ### Build systems
   * There is better compatibility with BSD Make (thanks R.Rebello)
