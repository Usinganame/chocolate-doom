
include ../config.make

TOPLEVEL=../..

DOOM_ZIP=$(PROGRAM_PREFIX)doom-$(PACKAGE_VERSION)-win32.zip
HERETIC_ZIP=$(PROGRAM_PREFIX)heretic-$(PACKAGE_VERSION)-win32.zip
HEXEN_ZIP=$(PROGRAM_PREFIX)hexen-$(PACKAGE_VERSION)-win32.zip
STRIFE_ZIP=$(PROGRAM_PREFIX)strife-$(PACKAGE_VERSION)-win32.zip
ZIPS=$(DOOM_ZIP) $(HERETIC_ZIP) $(HEXEN_ZIP) $(STRIFE_ZIP)

DLL_FILES=$(TOPLEVEL)/src/SDL.dll                      \
          $(TOPLEVEL)/src/SDL_mixer.dll                \
          $(TOPLEVEL)/src/SDL_net.dll

all: $(ZIPS)

<<<<<<< HEAD
ZIP=$(PACKAGE_TARNAME)-$(PACKAGE_VERSION)-win.zip
=======
$(ZIPS):
	unix2dos $</*.txt
	zip -j -r $@ $</*
>>>>>>> 63e1c884

$(DOOM_ZIP): staging-doom hook-doom
$(HERETIC_ZIP): staging-heretic
$(HEXEN_ZIP): staging-hexen
$(STRIFE_ZIP): staging-strife hook-strife

# Special hooks to custom modify files for particular games.

hook-doom: staging-doom
	cp $(TOPLEVEL)/NOT-BUGS $</NOT-BUGS.txt

# Chocolate Strife has its own custom README file:

hook-strife: staging-strife
	cp $(TOPLEVEL)/README.Strife $</README.txt

# Build up a staging dir for a particular game.

staging-%:
	mkdir $@
	cp $(TOPLEVEL)/src/$(PROGRAM_PREFIX)$*.exe    \
	   $(DLL_FILES)                               \
	   $@/
	cp $(TOPLEVEL)/src/$(PROGRAM_PREFIX)setup.exe \
	   $@/$(PROGRAM_PREFIX)$*-setup.exe
	$(STRIP) $@/*.exe
	
	for f in $(DOC_FILES); do                    \
		cp $(TOPLEVEL)/$$f $@/$$f.txt;       \
	done
	cp $(TOPLEVEL)/man/CMDLINE.$* $@/CMDLINE.txt
	
	$(TOPLEVEL)/man/simplecpp -D_WIN32 -DPRECOMPILED  \
	             -D$(shell echo $* | tr a-z A-Z)      \
	         < $(TOPLEVEL)/man/INSTALL.template       \
	         > $@/INSTALL.txt

clean:
	rm -f $(ZIPS)
	rm -rf staging-*
<|MERGE_RESOLUTION|>--- conflicted
+++ resolved
@@ -15,13 +15,9 @@
 
 all: $(ZIPS)
 
-<<<<<<< HEAD
-ZIP=$(PACKAGE_TARNAME)-$(PACKAGE_VERSION)-win.zip
-=======
 $(ZIPS):
 	unix2dos $</*.txt
 	zip -j -r $@ $</*
->>>>>>> 63e1c884
 
 $(DOOM_ZIP): staging-doom hook-doom
 $(HERETIC_ZIP): staging-heretic
