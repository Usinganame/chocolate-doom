== Command line parameters ==

<<<<<<< HEAD
This is a list of the command line parameters supported by Competition Doom. 
A number of additional parameters are supported in addition to those
present in Vanilla Doom.
=======
This is a full list of the supported command line parameters. A number of
additional parameters are supported in addition to those present in the DOS
version.
>>>>>>> 63e1c884

@content
<|MERGE_RESOLUTION|>--- conflicted
+++ resolved
@@ -1,13 +1,7 @@
 == Command line parameters ==
 
-<<<<<<< HEAD
-This is a list of the command line parameters supported by Competition Doom. 
-A number of additional parameters are supported in addition to those
-present in Vanilla Doom.
-=======
 This is a full list of the supported command line parameters. A number of
 additional parameters are supported in addition to those present in the DOS
 version.
->>>>>>> 63e1c884
 
 @content
