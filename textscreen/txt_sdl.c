// Emacs style mode select   -*- C++ -*- 
//-----------------------------------------------------------------------------
//
// Copyright(C) 2005,2006 Simon Howard
//
// This program is free software; you can redistribute it and/or
// modify it under the terms of the GNU General Public License
// as published by the Free Software Foundation; either version 2
// of the License, or (at your option) any later version.
//
// This program is distributed in the hope that it will be useful,
// but WITHOUT ANY WARRANTY; without even the implied warranty of
// MERCHANTABILITY or FITNESS FOR A PARTICULAR PURPOSE.  See the
// GNU General Public License for more details.
//
// You should have received a copy of the GNU General Public License
// along with this program; if not, write to the Free Software
// Foundation, Inc., 59 Temple Place - Suite 330, Boston, MA
// 02111-1307, USA.
//
//-----------------------------------------------------------------------------
//
// Text mode emulation in SDL
//
//-----------------------------------------------------------------------------

#include "SDL.h"

#include <ctype.h>
#include <stdio.h>
#include <stdlib.h>
#include <string.h>

#include "doomkeys.h"

#include "txt_main.h"
#include "txt_sdl.h"

#if defined(_MSC_VER) && !defined(__cplusplus)
#define inline __inline
#endif

typedef struct
{
    unsigned char *data;
    unsigned int w;
    unsigned int h;
} txt_font_t;

// Fonts:

#include "txt_font.h"
#include "txt_smallfont.h"

// Time between character blinks in ms

#define BLINK_PERIOD 250

static SDL_Surface *screen;
static unsigned char *screendata;
static int key_mapping = 1;

static TxtSDLEventCallbackFunc event_callback;
static void *event_callback_data;

// Font we are using:

static txt_font_t *font;

//#define TANGO

#ifndef TANGO

static SDL_Color ega_colors[] = 
{
    {0x00, 0x00, 0x00, 0x00},          // 0: Black
    {0x00, 0x00, 0xa8, 0x00},          // 1: Blue
    {0x00, 0xa8, 0x00, 0x00},          // 2: Green
    {0x00, 0xa8, 0xa8, 0x00},          // 3: Cyan
    {0xa8, 0x00, 0x00, 0x00},          // 4: Red
    {0xa8, 0x00, 0xa8, 0x00},          // 5: Magenta
    {0xa8, 0x54, 0x00, 0x00},          // 6: Brown
    {0xa8, 0xa8, 0xa8, 0x00},          // 7: Grey
    {0x54, 0x54, 0x54, 0x00},          // 8: Dark grey
    {0x54, 0x54, 0xfe, 0x00},          // 9: Bright blue
    {0x54, 0xfe, 0x54, 0x00},          // 10: Bright green
    {0x54, 0xfe, 0xfe, 0x00},          // 11: Bright cyan
    {0xfe, 0x54, 0x54, 0x00},          // 12: Bright red
    {0xfe, 0x54, 0xfe, 0x00},          // 13: Bright magenta
    {0xfe, 0xfe, 0x54, 0x00},          // 14: Yellow
    {0xfe, 0xfe, 0xfe, 0x00},          // 15: Bright white
};

#else

// Colors that fit the Tango desktop guidelines: see
// http://tango.freedesktop.org/ also
// http://uwstopia.nl/blog/2006/07/tango-terminal

static SDL_Color ega_colors[] = 
{
    {0x2e, 0x34, 0x36, 0x00},          // 0: Black
    {0x34, 0x65, 0xa4, 0x00},          // 1: Blue
    {0x4e, 0x9a, 0x06, 0x00},          // 2: Green
    {0x06, 0x98, 0x9a, 0x00},          // 3: Cyan
    {0xcc, 0x00, 0x00, 0x00},          // 4: Red
    {0x75, 0x50, 0x7b, 0x00},          // 5: Magenta
    {0xc4, 0xa0, 0x00, 0x00},          // 6: Brown
    {0xd3, 0xd7, 0xcf, 0x00},          // 7: Grey
    {0x55, 0x57, 0x53, 0x00},          // 8: Dark grey
    {0x72, 0x9f, 0xcf, 0x00},          // 9: Bright blue
    {0x8a, 0xe2, 0x34, 0x00},          // 10: Bright green
    {0x34, 0xe2, 0xe2, 0x00},          // 11: Bright cyan
    {0xef, 0x29, 0x29, 0x00},          // 12: Bright red
    {0x34, 0xe2, 0xe2, 0x00},          // 13: Bright magenta
    {0xfc, 0xe9, 0x4f, 0x00},          // 14: Yellow
    {0xee, 0xee, 0xec, 0x00},          // 15: Bright white
};

#endif

//
// Select the font to use, based on screen resolution
//
// If the highest screen resolution available is less than
// 640x480, use the small font.
//

static void ChooseFont(void)
{
    SDL_Rect **modes;
    int i;

    font = &main_font;

    // Check all modes

    modes = SDL_ListModes(NULL, SDL_FULLSCREEN);

    // If in doubt and we can't get a list, always prefer to
    // fall back to the normal font:

    if (modes == NULL || modes == (SDL_Rect **) -1 || *modes == NULL)
    {
#ifdef _WIN32_WCE
        font = &small_font;
#endif
        return;
    }

    for (i=0; modes[i] != NULL; ++i)
    {
        if (modes[i]->w >= 640 && modes[i]->h >= 480)
        {
            return;
        }
    }

    // No large mode found.

    font = &small_font;
}

//
// Initialise text mode screen
//
// Returns 1 if successful, 0 if an error occurred
//

int TXT_Init(void)
{
<<<<<<< HEAD
    int flags;

    SDL_InitSubSystem(SDL_INIT_VIDEO);
=======
    if (SDL_InitSubSystem(SDL_INIT_VIDEO) < 0)
    {
        return 0;
    }
>>>>>>> b6491fa4

    flags = SDL_SWSURFACE | SDL_HWPALETTE | SDL_DOUBLEBUF;

    ChooseFont();

    screen = SDL_SetVideoMode(TXT_SCREEN_W * font->w,
                              TXT_SCREEN_H * font->h, 8, flags);

    if (screen == NULL)
        return 0;

    SDL_SetColors(screen, ega_colors, 0, 16);
    SDL_EnableUNICODE(1);

    screendata = malloc(TXT_SCREEN_W * TXT_SCREEN_H * 2);
    memset(screendata, 0, TXT_SCREEN_W * TXT_SCREEN_H * 2);

    // Ignore all mouse motion events

    SDL_EventState(SDL_MOUSEMOTION, SDL_IGNORE);

    // Repeat key presses so we can hold down arrows to scroll down the
    // menu, for example. This is what setup.exe does.

    SDL_EnableKeyRepeat(SDL_DEFAULT_REPEAT_DELAY, SDL_DEFAULT_REPEAT_INTERVAL);

    return 1;
}

void TXT_Shutdown(void)
{
    free(screendata);
    SDL_QuitSubSystem(SDL_INIT_VIDEO);
}

unsigned char *TXT_GetScreenData(void)
{
    return screendata;
}

static inline void UpdateCharacter(int x, int y)
{
    unsigned char character;
    unsigned char *p;
    unsigned char *s, *s1;
    int bg, fg;
    int x1, y1;

    p = &screendata[(y * TXT_SCREEN_W + x) * 2];
    character = p[0];

    fg = p[1] & 0xf;
    bg = (p[1] >> 4) & 0xf;

    if (bg & 0x8)
    {
        // blinking

        bg &= ~0x8;

        if (((SDL_GetTicks() / BLINK_PERIOD) % 2) == 0)
        {
            fg = bg;
        }
    }

    p = &font->data[character * font->h];

    s = ((unsigned char *) screen->pixels) 
          + (y * font->h * screen->pitch) + (x * font->w);

    for (y1=0; y1<font->h; ++y1)
    {
        s1 = s;

        for (x1=0; x1<font->w; ++x1)
        {
            if (*p & (1 << (7-x1)))
            {
                *s1++ = fg;
            }
            else
            {
                *s1++ = bg;
            }
        }

        ++p;
        s += screen->pitch;
    }
}

void TXT_UpdateScreenArea(int x, int y, int w, int h)
{
    int x1, y1;

    for (y1=y; y1<y+h; ++y1)
    {
        for (x1=x; x1<x+w; ++x1)
        {
            UpdateCharacter(x1, y1);
        }
    }

    SDL_UpdateRect(screen, x * font->w, y * font->h, w * font->w, h * font->h);
}

void TXT_UpdateScreen(void)
{
    TXT_UpdateScreenArea(0, 0, TXT_SCREEN_W, TXT_SCREEN_H);
}

void TXT_GetMousePosition(int *x, int *y)
{
    SDL_GetMouseState(x, y);

    *x /= font->w;
    *y /= font->h;
}

//
// Translates the SDL key
//

static int TranslateKey(SDL_keysym *sym)
{
    switch(sym->sym)
    {
        case SDLK_LEFT:        return KEY_LEFTARROW;
        case SDLK_RIGHT:       return KEY_RIGHTARROW;
        case SDLK_DOWN:        return KEY_DOWNARROW;
        case SDLK_UP:          return KEY_UPARROW;
        case SDLK_ESCAPE:      return KEY_ESCAPE;
        case SDLK_RETURN:      return KEY_ENTER;
        case SDLK_TAB:         return KEY_TAB;
        case SDLK_F1:          return KEY_F1;
        case SDLK_F2:          return KEY_F2;
        case SDLK_F3:          return KEY_F3;
        case SDLK_F4:          return KEY_F4;
        case SDLK_F5:          return KEY_F5;
        case SDLK_F6:          return KEY_F6;
        case SDLK_F7:          return KEY_F7;
        case SDLK_F8:          return KEY_F8;
        case SDLK_F9:          return KEY_F9;
        case SDLK_F10:         return KEY_F10;
        case SDLK_F11:         return KEY_F11;
        case SDLK_F12:         return KEY_F12;

        case SDLK_BACKSPACE:   return KEY_BACKSPACE;
        case SDLK_DELETE:      return KEY_DEL;

        case SDLK_PAUSE:       return KEY_PAUSE;

        case SDLK_EQUALS:      return KEY_EQUALS;

        case SDLK_LSHIFT:
        case SDLK_RSHIFT:
                               return KEY_RSHIFT;

        case SDLK_LCTRL:
        case SDLK_RCTRL:
                               return KEY_RCTRL;

        case SDLK_LALT:
        case SDLK_LMETA:
        case SDLK_RALT:
        case SDLK_RMETA:
                               return KEY_RALT;

        case SDLK_CAPSLOCK:    return KEY_CAPSLOCK;
        case SDLK_SCROLLOCK:   return KEY_SCRLCK;

        case SDLK_KP0:         return KEYP_0;
        case SDLK_KP1:         return KEYP_1;
        case SDLK_KP2:         return KEYP_2;
        case SDLK_KP3:         return KEYP_3;
        case SDLK_KP4:         return KEYP_4;
        case SDLK_KP5:         return KEYP_5;
        case SDLK_KP6:         return KEYP_6;
        case SDLK_KP7:         return KEYP_7;
        case SDLK_KP8:         return KEYP_8;
        case SDLK_KP9:         return KEYP_9;

        case SDLK_KP_PERIOD:   return KEYP_PERIOD;
        case SDLK_KP_MULTIPLY: return KEYP_MULTIPLY;
        case SDLK_KP_PLUS:     return KEYP_PLUS;
        case SDLK_KP_MINUS:    return KEYP_MINUS;
        case SDLK_KP_DIVIDE:   return KEYP_DIVIDE;
        case SDLK_KP_EQUALS:   return KEYP_EQUALS;
        case SDLK_KP_ENTER:    return KEYP_ENTER;

        case SDLK_HOME:        return KEY_HOME;
        case SDLK_INSERT:      return KEY_INS;
        case SDLK_END:         return KEY_END;
        case SDLK_PAGEUP:      return KEY_PGUP;
        case SDLK_PAGEDOWN:    return KEY_PGDN;

        default:               break;
    }

    // Returned value is different, depending on whether key mapping is
    // enabled.  Key mapping is preferable most of the time, for typing
    // in text, etc.  However, when we want to read raw keyboard codes
    // for the setup keyboard configuration dialog, we want the raw
    // key code.

    if (key_mapping)
    {
        return sym->unicode;
    }
    else
    {
        return tolower(sym->sym);
    }
}

// Convert an SDL button index to textscreen button index.
//
// Note special cases because 2 == mid in SDL, 3 == mid in textscreen/setup

static int SDLButtonToTXTButton(int button)
{
    switch (button)
    {
        case SDL_BUTTON_LEFT:
            return TXT_MOUSE_LEFT;
        case SDL_BUTTON_RIGHT:
            return TXT_MOUSE_RIGHT;
        case SDL_BUTTON_MIDDLE:
            return TXT_MOUSE_MIDDLE;
        default:
            return TXT_MOUSE_BASE + button - 1;
    }
}

signed int TXT_GetChar(void)
{
    SDL_Event ev;

    while (SDL_PollEvent(&ev))
    {
        // If there is an event callback, allow it to intercept this
        // event.

        if (event_callback != NULL)
        {
            if (event_callback(&ev, event_callback_data))
            {
                continue;
            }
        }

        // Process the event.

        switch (ev.type)
        {
            case SDL_MOUSEBUTTONDOWN:
                if (ev.button.button < TXT_MAX_MOUSE_BUTTONS)
                {
                    return SDLButtonToTXTButton(ev.button.button);
                }
                break;

            case SDL_KEYDOWN:
                return TranslateKey(&ev.key.keysym);

            case SDL_QUIT:
                // Quit = escape
                return 27;

            default:
                break;
        }
    }

    return -1;
}

static char *SpecialKeyName(int key)
{
    switch (key)
    {
        case ' ':             return "SPACE";
        case KEY_RIGHTARROW:  return "RIGHT";
        case KEY_LEFTARROW:   return "LEFT";
        case KEY_UPARROW:     return "UP";
        case KEY_DOWNARROW:   return "DOWN";
        case KEY_ESCAPE:      return "ESC";
        case KEY_ENTER:       return "ENTER";
        case KEY_TAB:         return "TAB";
        case KEY_F1:          return "F1";
        case KEY_F2:          return "F2";
        case KEY_F3:          return "F3";
        case KEY_F4:          return "F4";
        case KEY_F5:          return "F5";
        case KEY_F6:          return "F6";
        case KEY_F7:          return "F7";
        case KEY_F8:          return "F8";
        case KEY_F9:          return "F9";
        case KEY_F10:         return "F10";
        case KEY_F11:         return "F11";
        case KEY_F12:         return "F12";
        case KEY_BACKSPACE:   return "BKSP";
        case KEY_PAUSE:       return "PAUSE";
        case KEY_EQUALS:      return "EQUALS";
        case KEY_MINUS:       return "MINUS";
        case KEY_RSHIFT:      return "SHIFT";
        case KEY_RCTRL:       return "CTRL";
        case KEY_RALT:        return "ALT";
        case KEY_CAPSLOCK:    return "CAPS";
        case KEY_SCRLCK:      return "SCRLCK";
        case KEY_HOME:        return "HOME";
        case KEY_END:         return "END";
        case KEY_PGUP:        return "PGUP";
        case KEY_PGDN:        return "PGDN";
        case KEY_INS:         return "INS";
        case KEY_DEL:         return "DEL";
                 /*
        case KEYP_0:          return "PAD0";
        case KEYP_1:          return "PAD1";
        case KEYP_2:          return "PAD2";
        case KEYP_3:          return "PAD3";
        case KEYP_4:          return "PAD4";
        case KEYP_5:          return "PAD5";
        case KEYP_6:          return "PAD6";
        case KEYP_7:          return "PAD7";
        case KEYP_8:          return "PAD8";
        case KEYP_9:          return "PAD9";
        case KEYP_UPARROW:    return "PAD_U";
        case KEYP_DOWNARROW:  return "PAD_D";
        case KEYP_LEFTARROW:  return "PAD_L";
        case KEYP_RIGHTARROW: return "PAD_R";
        case KEYP_MULTIPLY:   return "PAD*";
        case KEYP_PLUS:       return "PAD+";
        case KEYP_MINUS:      return "PAD-";
        case KEYP_DIVIDE:     return "PAD/";
                   */
        default:              return NULL;
    }
}

void TXT_GetKeyDescription(int key, char *buf)
{
    char *keyname;

    keyname = SpecialKeyName(key);

    if (keyname != NULL)
    {
        strcpy(buf, keyname);
    }
    else if (isprint(key))
    {
        sprintf(buf, "%c", toupper(key));
    }
    else
    {
        sprintf(buf, "??%i", key);
    }
}

// Searches the desktop screen buffer to determine whether there are any
// blinking characters.

int TXT_ScreenHasBlinkingChars(void)
{
    int x, y;
    unsigned char *p;

    // Check all characters in screen buffer

    for (y=0; y<TXT_SCREEN_H; ++y)
    {
        for (x=0; x<TXT_SCREEN_W; ++x) 
        {
            p = &screendata[(y * TXT_SCREEN_W + x) * 2];

            if (p[1] & 0x80)
            {
                // This character is blinking

                return 1;
            }
        }
    }

    // None found

    return 0;
}

// Sleeps until an event is received, the screen needs to be redrawn, 
// or until timeout expires (if timeout != 0)

void TXT_Sleep(int timeout)
{
    unsigned int start_time;

    if (TXT_ScreenHasBlinkingChars())
    {
        int time_to_next_blink;

        time_to_next_blink = BLINK_PERIOD - (SDL_GetTicks() % BLINK_PERIOD);

        // There are blinking characters on the screen, so we 
        // must time out after a while
       
        if (timeout == 0 || timeout > time_to_next_blink)
        {
            // Add one so it is always positive

            timeout = time_to_next_blink + 1;
        }
    }

    if (timeout == 0)
    {
        // We can just wait forever until an event occurs

        SDL_WaitEvent(NULL);
    }
    else
    {
        // Sit in a busy loop until the timeout expires or we have to
        // redraw the blinking screen

        start_time = SDL_GetTicks();

        while (SDL_GetTicks() < start_time + timeout)
        {
            if (SDL_PollEvent(NULL) != 0)
            {
                // Received an event, so stop waiting

                break;
            }

            // Don't hog the CPU

            SDL_Delay(1);
        }
    }
}

void TXT_EnableKeyMapping(int enable)
{
    key_mapping = enable;
}

void TXT_SetWindowTitle(char *title)
{
    SDL_WM_SetCaption(title, NULL);
}

void TXT_SDL_SetEventCallback(TxtSDLEventCallbackFunc callback, void *user_data)
{
    event_callback = callback;
    event_callback_data = user_data;
}
<|MERGE_RESOLUTION|>--- conflicted
+++ resolved
@@ -169,16 +169,12 @@
 
 int TXT_Init(void)
 {
-<<<<<<< HEAD
     int flags;
 
-    SDL_InitSubSystem(SDL_INIT_VIDEO);
-=======
     if (SDL_InitSubSystem(SDL_INIT_VIDEO) < 0)
     {
         return 0;
     }
->>>>>>> b6491fa4
 
     flags = SDL_SWSURFACE | SDL_HWPALETTE | SDL_DOUBLEBUF;
 
