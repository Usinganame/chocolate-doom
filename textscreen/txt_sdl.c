// Emacs style mode select   -*- C++ -*- 
//-----------------------------------------------------------------------------
//
// Copyright(C) 2005,2006 Simon Howard
//
// This program is free software; you can redistribute it and/or
// modify it under the terms of the GNU General Public License
// as published by the Free Software Foundation; either version 2
// of the License, or (at your option) any later version.
//
// This program is distributed in the hope that it will be useful,
// but WITHOUT ANY WARRANTY; without even the implied warranty of
// MERCHANTABILITY or FITNESS FOR A PARTICULAR PURPOSE.  See the
// GNU General Public License for more details.
//
// You should have received a copy of the GNU General Public License
// along with this program; if not, write to the Free Software
// Foundation, Inc., 59 Temple Place - Suite 330, Boston, MA
// 02111-1307, USA.
//
//-----------------------------------------------------------------------------
//
// Text mode emulation in SDL
//
//-----------------------------------------------------------------------------

#include "SDL.h"

#include <ctype.h>
#include <stdio.h>
#include <stdlib.h>
#include <string.h>

#include "doomkeys.h"

#include "txt_main.h"
#include "txt_sdl.h"

#if defined(_MSC_VER) && !defined(__cplusplus)
#define inline __inline
#endif

typedef struct
{
    unsigned char *data;
    unsigned int w;
    unsigned int h;
} txt_font_t;

// Fonts:

#include "txt_font.h"
#include "txt_smallfont.h"

// Time between character blinks in ms

#define BLINK_PERIOD 250

static SDL_Surface *screen;
static unsigned char *screendata;
static int key_mapping = 1;

static TxtSDLEventCallbackFunc event_callback;
static void *event_callback_data;

// Font we are using:

static txt_font_t *font;

//#define TANGO

#ifndef TANGO

static SDL_Color ega_colors[] = 
{
    {0x00, 0x00, 0x00, 0x00},          // 0: Black
    {0x00, 0x00, 0xa8, 0x00},          // 1: Blue
    {0x00, 0xa8, 0x00, 0x00},          // 2: Green
    {0x00, 0xa8, 0xa8, 0x00},          // 3: Cyan
    {0xa8, 0x00, 0x00, 0x00},          // 4: Red
    {0xa8, 0x00, 0xa8, 0x00},          // 5: Magenta
    {0xa8, 0x54, 0x00, 0x00},          // 6: Brown
    {0xa8, 0xa8, 0xa8, 0x00},          // 7: Grey
    {0x54, 0x54, 0x54, 0x00},          // 8: Dark grey
    {0x54, 0x54, 0xfe, 0x00},          // 9: Bright blue
    {0x54, 0xfe, 0x54, 0x00},          // 10: Bright green
    {0x54, 0xfe, 0xfe, 0x00},          // 11: Bright cyan
    {0xfe, 0x54, 0x54, 0x00},          // 12: Bright red
    {0xfe, 0x54, 0xfe, 0x00},          // 13: Bright magenta
    {0xfe, 0xfe, 0x54, 0x00},          // 14: Yellow
    {0xfe, 0xfe, 0xfe, 0x00},          // 15: Bright white
};

#else

// Colors that fit the Tango desktop guidelines: see
// http://tango.freedesktop.org/ also
// http://uwstopia.nl/blog/2006/07/tango-terminal

static SDL_Color ega_colors[] = 
{
    {0x2e, 0x34, 0x36, 0x00},          // 0: Black
    {0x34, 0x65, 0xa4, 0x00},          // 1: Blue
    {0x4e, 0x9a, 0x06, 0x00},          // 2: Green
    {0x06, 0x98, 0x9a, 0x00},          // 3: Cyan
    {0xcc, 0x00, 0x00, 0x00},          // 4: Red
    {0x75, 0x50, 0x7b, 0x00},          // 5: Magenta
    {0xc4, 0xa0, 0x00, 0x00},          // 6: Brown
    {0xd3, 0xd7, 0xcf, 0x00},          // 7: Grey
    {0x55, 0x57, 0x53, 0x00},          // 8: Dark grey
    {0x72, 0x9f, 0xcf, 0x00},          // 9: Bright blue
    {0x8a, 0xe2, 0x34, 0x00},          // 10: Bright green
    {0x34, 0xe2, 0xe2, 0x00},          // 11: Bright cyan
    {0xef, 0x29, 0x29, 0x00},          // 12: Bright red
    {0x34, 0xe2, 0xe2, 0x00},          // 13: Bright magenta
    {0xfc, 0xe9, 0x4f, 0x00},          // 14: Yellow
    {0xee, 0xee, 0xec, 0x00},          // 15: Bright white
};

#endif

//
// Select the font to use, based on screen resolution
//
// If the highest screen resolution available is less than
// 640x480, use the small font.
//

static void ChooseFont(void)
{
    SDL_Rect **modes;
    int i;

    font = &main_font;

    // Check all modes

    modes = SDL_ListModes(NULL, SDL_FULLSCREEN);

    // If in doubt and we can't get a list, always prefer to
    // fall back to the normal font:

    if (modes == NULL || modes == (SDL_Rect **) -1 || *modes == NULL)
    {
        return;
    }

    for (i=0; modes[i] != NULL; ++i)
    {
        if (modes[i]->w >= 640 && modes[i]->h >= 480)
        {
            return;
        }
    }

    // No large mode found.

    font = &small_font;
}

//
// Initialise text mode screen
//
// Returns 1 if successful, 0 if an error occurred
//

int TXT_Init(void)
{
    int flags;

    SDL_InitSubSystem(SDL_INIT_VIDEO);

<<<<<<< HEAD
    flags = SDL_SWSURFACE | SDL_HWPALETTE | SDL_DOUBLEBUF;

    screen = SDL_SetVideoMode(TXT_SCREEN_W * CHAR_W,
                              TXT_SCREEN_H * CHAR_H,
                              8, flags);
=======
    ChooseFont();

    screen = SDL_SetVideoMode(TXT_SCREEN_W * font->w,
                              TXT_SCREEN_H * font->h, 8, 0);
>>>>>>> 144849ee

    if (screen == NULL)
        return 0;

    SDL_SetColors(screen, ega_colors, 0, 16);
    SDL_EnableUNICODE(1);

    screendata = malloc(TXT_SCREEN_W * TXT_SCREEN_H * 2);
    memset(screendata, 0, TXT_SCREEN_W * TXT_SCREEN_H * 2);

    // Ignore all mouse motion events

    SDL_EventState(SDL_MOUSEMOTION, SDL_IGNORE);

    // Repeat key presses so we can hold down arrows to scroll down the
    // menu, for example. This is what setup.exe does.

    SDL_EnableKeyRepeat(SDL_DEFAULT_REPEAT_DELAY, SDL_DEFAULT_REPEAT_INTERVAL);

    return 1;
}

void TXT_Shutdown(void)
{
    free(screendata);
    SDL_QuitSubSystem(SDL_INIT_VIDEO);
}

unsigned char *TXT_GetScreenData(void)
{
    return screendata;
}

static inline void UpdateCharacter(int x, int y)
{
    unsigned char character;
    unsigned char *p;
    unsigned char *s, *s1;
    int bg, fg;
    int x1, y1;

    p = &screendata[(y * TXT_SCREEN_W + x) * 2];
    character = p[0];

    fg = p[1] & 0xf;
    bg = (p[1] >> 4) & 0xf;

    if (bg & 0x8)
    {
        // blinking

        bg &= ~0x8;

        if (((SDL_GetTicks() / BLINK_PERIOD) % 2) == 0)
        {
            fg = bg;
        }
    }

    p = &font->data[character * font->h];

    s = ((unsigned char *) screen->pixels) 
          + (y * font->h * screen->pitch) + (x * font->w);

    for (y1=0; y1<font->h; ++y1)
    {
        s1 = s;

        for (x1=0; x1<font->w; ++x1)
        {
            if (*p & (1 << (7-x1)))
            {
                *s1++ = fg;
            }
            else
            {
                *s1++ = bg;
            }
        }

        ++p;
        s += screen->pitch;
    }
}

void TXT_UpdateScreenArea(int x, int y, int w, int h)
{
    int x1, y1;

    for (y1=y; y1<y+h; ++y1)
    {
        for (x1=x; x1<x+w; ++x1)
        {
            UpdateCharacter(x1, y1);
        }
    }

    SDL_UpdateRect(screen, x * font->w, y * font->h, w * font->w, h * font->h);
}

void TXT_UpdateScreen(void)
{
    TXT_UpdateScreenArea(0, 0, TXT_SCREEN_W, TXT_SCREEN_H);
}

void TXT_GetMousePosition(int *x, int *y)
{
    SDL_GetMouseState(x, y);

    *x /= font->w;
    *y /= font->h;
}

//
// Translates the SDL key
//

static int TranslateKey(SDL_keysym *sym)
{
    switch(sym->sym)
    {
        case SDLK_LEFT:        return KEY_LEFTARROW;
        case SDLK_RIGHT:       return KEY_RIGHTARROW;
        case SDLK_DOWN:        return KEY_DOWNARROW;
        case SDLK_UP:          return KEY_UPARROW;
        case SDLK_ESCAPE:      return KEY_ESCAPE;
        case SDLK_RETURN:      return KEY_ENTER;
        case SDLK_TAB:         return KEY_TAB;
        case SDLK_F1:          return KEY_F1;
        case SDLK_F2:          return KEY_F2;
        case SDLK_F3:          return KEY_F3;
        case SDLK_F4:          return KEY_F4;
        case SDLK_F5:          return KEY_F5;
        case SDLK_F6:          return KEY_F6;
        case SDLK_F7:          return KEY_F7;
        case SDLK_F8:          return KEY_F8;
        case SDLK_F9:          return KEY_F9;
        case SDLK_F10:         return KEY_F10;
        case SDLK_F11:         return KEY_F11;
        case SDLK_F12:         return KEY_F12;

        case SDLK_BACKSPACE:   return KEY_BACKSPACE;
        case SDLK_DELETE:      return KEY_DEL;

        case SDLK_PAUSE:       return KEY_PAUSE;

        case SDLK_EQUALS:      return KEY_EQUALS;

        case SDLK_LSHIFT:
        case SDLK_RSHIFT:
                               return KEY_RSHIFT;

        case SDLK_LCTRL:
        case SDLK_RCTRL:
                               return KEY_RCTRL;

        case SDLK_LALT:
        case SDLK_LMETA:
        case SDLK_RALT:
        case SDLK_RMETA:
                               return KEY_RALT;

        case SDLK_CAPSLOCK:    return KEY_CAPSLOCK;
        case SDLK_SCROLLOCK:   return KEY_SCRLCK;

        case SDLK_KP0:         return KEYP_0;
        case SDLK_KP1:         return KEYP_1;
        case SDLK_KP2:         return KEYP_2;
        case SDLK_KP3:         return KEYP_3;
        case SDLK_KP4:         return KEYP_4;
        case SDLK_KP5:         return KEYP_5;
        case SDLK_KP6:         return KEYP_6;
        case SDLK_KP7:         return KEYP_7;
        case SDLK_KP8:         return KEYP_8;
        case SDLK_KP9:         return KEYP_9;

        case SDLK_KP_PERIOD:   return KEYP_PERIOD;
        case SDLK_KP_MULTIPLY: return KEYP_MULTIPLY;
        case SDLK_KP_PLUS:     return KEYP_PLUS;
        case SDLK_KP_MINUS:    return KEYP_MINUS;
        case SDLK_KP_DIVIDE:   return KEYP_DIVIDE;
        case SDLK_KP_EQUALS:   return KEYP_EQUALS;
        case SDLK_KP_ENTER:    return KEYP_ENTER;

        case SDLK_HOME:        return KEY_HOME;
        case SDLK_INSERT:      return KEY_INS;
        case SDLK_END:         return KEY_END;
        case SDLK_PAGEUP:      return KEY_PGUP;
        case SDLK_PAGEDOWN:    return KEY_PGDN;

        default:               break;
    }

    // Returned value is different, depending on whether key mapping is
    // enabled.  Key mapping is preferable most of the time, for typing
    // in text, etc.  However, when we want to read raw keyboard codes
    // for the setup keyboard configuration dialog, we want the raw
    // key code.

    if (key_mapping)
    {
        return sym->unicode;
    }
    else
    {
        return tolower(sym->sym);
    }
}

// Convert an SDL button index to textscreen button index.
//
// Note special cases because 2 == mid in SDL, 3 == mid in textscreen/setup

static int SDLButtonToTXTButton(int button)
{
    switch (button)
    {
        case SDL_BUTTON_LEFT:
            return TXT_MOUSE_LEFT;
        case SDL_BUTTON_RIGHT:
            return TXT_MOUSE_RIGHT;
        case SDL_BUTTON_MIDDLE:
            return TXT_MOUSE_MIDDLE;
        default:
            return TXT_MOUSE_BASE + button - 1;
    }
}

signed int TXT_GetChar(void)
{
    SDL_Event ev;

    while (SDL_PollEvent(&ev))
    {
        // If there is an event callback, allow it to intercept this
        // event.

        if (event_callback != NULL)
        {
            if (event_callback(&ev, event_callback_data))
            {
                continue;
            }
        }

        // Process the event.

        switch (ev.type)
        {
            case SDL_MOUSEBUTTONDOWN:
                if (ev.button.button < TXT_MAX_MOUSE_BUTTONS)
                {
                    return SDLButtonToTXTButton(ev.button.button);
                }
                break;

            case SDL_KEYDOWN:
                return TranslateKey(&ev.key.keysym);

            case SDL_QUIT:
                // Quit = escape
                return 27;

            default:
                break;
        }
    }

    return -1;
}

static char *SpecialKeyName(int key)
{
    switch (key)
    {
        case ' ':             return "SPACE";
        case KEY_RIGHTARROW:  return "RIGHT";
        case KEY_LEFTARROW:   return "LEFT";
        case KEY_UPARROW:     return "UP";
        case KEY_DOWNARROW:   return "DOWN";
        case KEY_ESCAPE:      return "ESC";
        case KEY_ENTER:       return "ENTER";
        case KEY_TAB:         return "TAB";
        case KEY_F1:          return "F1";
        case KEY_F2:          return "F2";
        case KEY_F3:          return "F3";
        case KEY_F4:          return "F4";
        case KEY_F5:          return "F5";
        case KEY_F6:          return "F6";
        case KEY_F7:          return "F7";
        case KEY_F8:          return "F8";
        case KEY_F9:          return "F9";
        case KEY_F10:         return "F10";
        case KEY_F11:         return "F11";
        case KEY_F12:         return "F12";
        case KEY_BACKSPACE:   return "BKSP";
        case KEY_PAUSE:       return "PAUSE";
        case KEY_EQUALS:      return "EQUALS";
        case KEY_MINUS:       return "MINUS";
        case KEY_RSHIFT:      return "SHIFT";
        case KEY_RCTRL:       return "CTRL";
        case KEY_RALT:        return "ALT";
        case KEY_CAPSLOCK:    return "CAPS";
        case KEY_SCRLCK:      return "SCRLCK";
        case KEY_HOME:        return "HOME";
        case KEY_END:         return "END";
        case KEY_PGUP:        return "PGUP";
        case KEY_PGDN:        return "PGDN";
        case KEY_INS:         return "INS";
        case KEY_DEL:         return "DEL";
                 /*
        case KEYP_0:          return "PAD0";
        case KEYP_1:          return "PAD1";
        case KEYP_2:          return "PAD2";
        case KEYP_3:          return "PAD3";
        case KEYP_4:          return "PAD4";
        case KEYP_5:          return "PAD5";
        case KEYP_6:          return "PAD6";
        case KEYP_7:          return "PAD7";
        case KEYP_8:          return "PAD8";
        case KEYP_9:          return "PAD9";
        case KEYP_UPARROW:    return "PAD_U";
        case KEYP_DOWNARROW:  return "PAD_D";
        case KEYP_LEFTARROW:  return "PAD_L";
        case KEYP_RIGHTARROW: return "PAD_R";
        case KEYP_MULTIPLY:   return "PAD*";
        case KEYP_PLUS:       return "PAD+";
        case KEYP_MINUS:      return "PAD-";
        case KEYP_DIVIDE:     return "PAD/";
                   */
        default:              return NULL;
    }
}

void TXT_GetKeyDescription(int key, char *buf)
{
    char *keyname;

    keyname = SpecialKeyName(key);

    if (keyname != NULL)
    {
        strcpy(buf, keyname);
    }
    else if (isprint(key))
    {
        sprintf(buf, "%c", toupper(key));
    }
    else
    {
        sprintf(buf, "??%i", key);
    }
}

// Searches the desktop screen buffer to determine whether there are any
// blinking characters.

int TXT_ScreenHasBlinkingChars(void)
{
    int x, y;
    unsigned char *p;

    // Check all characters in screen buffer

    for (y=0; y<TXT_SCREEN_H; ++y)
    {
        for (x=0; x<TXT_SCREEN_W; ++x) 
        {
            p = &screendata[(y * TXT_SCREEN_W + x) * 2];

            if (p[1] & 0x80)
            {
                // This character is blinking

                return 1;
            }
        }
    }

    // None found

    return 0;
}

// Sleeps until an event is received, the screen needs to be redrawn, 
// or until timeout expires (if timeout != 0)

void TXT_Sleep(int timeout)
{
    unsigned int start_time;

    if (TXT_ScreenHasBlinkingChars())
    {
        int time_to_next_blink;

        time_to_next_blink = BLINK_PERIOD - (SDL_GetTicks() % BLINK_PERIOD);

        // There are blinking characters on the screen, so we 
        // must time out after a while
       
        if (timeout == 0 || timeout > time_to_next_blink)
        {
            // Add one so it is always positive

            timeout = time_to_next_blink + 1;
        }
    }

    if (timeout == 0)
    {
        // We can just wait forever until an event occurs

        SDL_WaitEvent(NULL);
    }
    else
    {
        // Sit in a busy loop until the timeout expires or we have to
        // redraw the blinking screen

        start_time = SDL_GetTicks();

        while (SDL_GetTicks() < start_time + timeout)
        {
            if (SDL_PollEvent(NULL) != 0)
            {
                // Received an event, so stop waiting

                break;
            }

            // Don't hog the CPU

            SDL_Delay(1);
        }
    }
}

void TXT_EnableKeyMapping(int enable)
{
    key_mapping = enable;
}

void TXT_SetWindowTitle(char *title)
{
    SDL_WM_SetCaption(title, NULL);
}

void TXT_SDL_SetEventCallback(TxtSDLEventCallbackFunc callback, void *user_data)
{
    event_callback = callback;
    event_callback_data = user_data;
}
<|MERGE_RESOLUTION|>--- conflicted
+++ resolved
@@ -170,18 +170,12 @@
 
     SDL_InitSubSystem(SDL_INIT_VIDEO);
 
-<<<<<<< HEAD
     flags = SDL_SWSURFACE | SDL_HWPALETTE | SDL_DOUBLEBUF;
 
-    screen = SDL_SetVideoMode(TXT_SCREEN_W * CHAR_W,
-                              TXT_SCREEN_H * CHAR_H,
-                              8, flags);
-=======
     ChooseFont();
 
     screen = SDL_SetVideoMode(TXT_SCREEN_W * font->w,
-                              TXT_SCREEN_H * font->h, 8, 0);
->>>>>>> 144849ee
+                              TXT_SCREEN_H * font->h, 8, flags);
 
     if (screen == NULL)
         return 0;
