//
// Copyright(C) 2005-2014 Simon Howard
// Copyright(C) 2008 "GhostlyDeath" (ghostlydeath@gmail.com)
//
// This program is free software; you can redistribute it and/or
// modify it under the terms of the GNU General Public License
// as published by the Free Software Foundation; either version 2
// of the License, or (at your option) any later version.
//
// This program is distributed in the hope that it will be useful,
// but WITHOUT ANY WARRANTY; without even the implied warranty of
// MERCHANTABILITY or FITNESS FOR A PARTICULAR PURPOSE.  See the
// GNU General Public License for more details.
//
// DESCRIPTION:
//	Win32 Resources
//

#ifndef DEDICATEDSERVER
#ifdef CHOCOLATESETUP
1 ICON "../data/setup.ico"
#else
1 ICON "../data/doom.ico"
#endif
#endif

1 VERSIONINFO
<<<<<<< HEAD
PRODUCTVERSION 2,0,3,0
FILEVERSION 2,0,3,0
=======
PRODUCTVERSION 2,0,0,0
FILEVERSION 2,0,0,0
>>>>>>> 63e1c884
FILETYPE 1
BEGIN
	BLOCK "StringFileInfo"
	BEGIN
		BLOCK "040904E4"
		BEGIN
<<<<<<< HEAD
			VALUE "FileVersion", "2.0.3"
			VALUE "FileDescription", "Competition Doom 2.0.3"
			VALUE "InternalName", "cndoom"
			VALUE "CompanyName", "admin@doom.com.hr"
			VALUE "LegalCopyright", "GNU General Public License"
			VALUE "ProductName", "Competition Doom"
			VALUE "ProductVersion", "2.0.3"
=======
			VALUE "FileVersion", "1.0.0"
			VALUE "FileDescription", "Chocolate Doom 2.0.0"
			VALUE "InternalName", "chocolate-doom"
			VALUE "CompanyName", "fraggle@gmail.com"
			VALUE "LegalCopyright", "GNU General Public License"
			VALUE "ProductName", "Chocolate Doom"
			VALUE "ProductVersion", "2.0.0"
>>>>>>> 63e1c884
		END
	END
	BLOCK "VarFileInfo"
	BEGIN
		VALUE "Translation", 0x409, 1252
	END
END

// GhostlyDeath - Preferebly for codeblocks (if it even uses this RC!)
#ifdef __MINGW32__
#ifdef CHOCOLATESETUP
// RT_MANIFEST might NOT be defined
1 24 "../setup/setup-manifest.xml"
#endif
#endif
<|MERGE_RESOLUTION|>--- conflicted
+++ resolved
@@ -1,72 +1,57 @@
-//
-// Copyright(C) 2005-2014 Simon Howard
-// Copyright(C) 2008 "GhostlyDeath" (ghostlydeath@gmail.com)
-//
-// This program is free software; you can redistribute it and/or
-// modify it under the terms of the GNU General Public License
-// as published by the Free Software Foundation; either version 2
-// of the License, or (at your option) any later version.
-//
-// This program is distributed in the hope that it will be useful,
-// but WITHOUT ANY WARRANTY; without even the implied warranty of
-// MERCHANTABILITY or FITNESS FOR A PARTICULAR PURPOSE.  See the
-// GNU General Public License for more details.
-//
-// DESCRIPTION:
-//	Win32 Resources
-//
-
-#ifndef DEDICATEDSERVER
-#ifdef CHOCOLATESETUP
-1 ICON "../data/setup.ico"
-#else
-1 ICON "../data/doom.ico"
-#endif
-#endif
-
-1 VERSIONINFO
-<<<<<<< HEAD
-PRODUCTVERSION 2,0,3,0
-FILEVERSION 2,0,3,0
-=======
-PRODUCTVERSION 2,0,0,0
-FILEVERSION 2,0,0,0
->>>>>>> 63e1c884
-FILETYPE 1
-BEGIN
-	BLOCK "StringFileInfo"
-	BEGIN
-		BLOCK "040904E4"
-		BEGIN
-<<<<<<< HEAD
-			VALUE "FileVersion", "2.0.3"
-			VALUE "FileDescription", "Competition Doom 2.0.3"
-			VALUE "InternalName", "cndoom"
-			VALUE "CompanyName", "admin@doom.com.hr"
-			VALUE "LegalCopyright", "GNU General Public License"
-			VALUE "ProductName", "Competition Doom"
-			VALUE "ProductVersion", "2.0.3"
-=======
-			VALUE "FileVersion", "1.0.0"
-			VALUE "FileDescription", "Chocolate Doom 2.0.0"
-			VALUE "InternalName", "chocolate-doom"
-			VALUE "CompanyName", "fraggle@gmail.com"
-			VALUE "LegalCopyright", "GNU General Public License"
-			VALUE "ProductName", "Chocolate Doom"
-			VALUE "ProductVersion", "2.0.0"
->>>>>>> 63e1c884
-		END
-	END
-	BLOCK "VarFileInfo"
-	BEGIN
-		VALUE "Translation", 0x409, 1252
-	END
-END
-
-// GhostlyDeath - Preferebly for codeblocks (if it even uses this RC!)
-#ifdef __MINGW32__
-#ifdef CHOCOLATESETUP
-// RT_MANIFEST might NOT be defined
-1 24 "../setup/setup-manifest.xml"
-#endif
-#endif
+//
+// Copyright(C) 2005-2014 Simon Howard
+// Copyright(C) 2008 "GhostlyDeath" (ghostlydeath@gmail.com)
+//
+// This program is free software; you can redistribute it and/or
+// modify it under the terms of the GNU General Public License
+// as published by the Free Software Foundation; either version 2
+// of the License, or (at your option) any later version.
+//
+// This program is distributed in the hope that it will be useful,
+// but WITHOUT ANY WARRANTY; without even the implied warranty of
+// MERCHANTABILITY or FITNESS FOR A PARTICULAR PURPOSE.  See the
+// GNU General Public License for more details.
+//
+// DESCRIPTION:
+//	Win32 Resources
+//
+
+#ifndef DEDICATEDSERVER
+#ifdef CHOCOLATESETUP
+1 ICON "../data/setup.ico"
+#else
+1 ICON "../data/doom.ico"
+#endif
+#endif
+
+1 VERSIONINFO
+PRODUCTVERSION 2,0,3,0
+FILEVERSION 2,0,3,0
+FILETYPE 1
+BEGIN
+	BLOCK "StringFileInfo"
+	BEGIN
+		BLOCK "040904E4"
+		BEGIN
+			VALUE "FileVersion", "2.0.3"
+			VALUE "FileDescription", "Competition Doom 2.0.3"
+			VALUE "InternalName", "cndoom"
+			VALUE "CompanyName", "admin@doom.com.hr"
+			VALUE "LegalCopyright", "GNU General Public License"
+			VALUE "ProductName", "Competition Doom"
+			VALUE "ProductVersion", "2.0.3"
+		END
+	END
+	BLOCK "VarFileInfo"
+	BEGIN
+		VALUE "Translation", 0x409, 1252
+	END
+END
+
+// GhostlyDeath - Preferebly for codeblocks (if it even uses this RC!)
+#ifdef __MINGW32__
+#ifdef CHOCOLATESETUP
+// RT_MANIFEST might NOT be defined
+1 24 "../setup/setup-manifest.xml"
+#endif
+#endif