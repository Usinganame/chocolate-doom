// Emacs style mode select   -*- C++ -*- 
//-----------------------------------------------------------------------------
//
// Copyright(C) 1993-1996 Id Software, Inc.
// Copyright(C) 1993-2008 Raven Software
// Copyright(C) 2005 Simon Howard
//
// This program is free software; you can redistribute it and/or
// modify it under the terms of the GNU General Public License
// as published by the Free Software Foundation; either version 2
// of the License, or (at your option) any later version.
//
// This program is distributed in the hope that it will be useful,
// but WITHOUT ANY WARRANTY; without even the implied warranty of
// MERCHANTABILITY or FITNESS FOR A PARTICULAR PURPOSE.  See the
// GNU General Public License for more details.
//
// You should have received a copy of the GNU General Public License
// along with this program; if not, write to the Free Software
// Foundation, Inc., 59 Temple Place - Suite 330, Boston, MA
// 02111-1307, USA.
//
// DESCRIPTION:
//    Configuration file interface.
//
//-----------------------------------------------------------------------------


#include <stdio.h>
#include <stdlib.h>
#include <string.h>
#include <ctype.h>
#include <errno.h>

#include "config.h"

#include "doomtype.h"
#include "doomkeys.h"
#include "doomfeatures.h"
#include "i_system.h"
#include "m_argv.h"
#include "m_misc.h"

#include "z_zone.h"

//
// DEFAULTS
//

// Location where all configuration data is stored - 
// default.cfg, savegames, etc.

<<<<<<< HEAD
char *configdir;
=======
char *          configdir;


int		usemouse = 1;
int		usejoystick = 0;

extern int	key_right;
extern int	key_left;
extern int	key_up;
extern int	key_down;

extern int	key_strafeleft;
extern int	key_straferight;

extern int	key_fire;
extern int	key_use;
extern int	key_strafe;
extern int	key_speed;

extern int key_pause;

// Menu control keys:

extern int key_menu_activate;
extern int key_menu_up;
extern int key_menu_down;
extern int key_menu_left;
extern int key_menu_right;
extern int key_menu_back;
extern int key_menu_forward;
extern int key_menu_confirm;
extern int key_menu_abort;

// Keyboard shortcuts:

extern int key_menu_help;
extern int key_menu_save;
extern int key_menu_load;
extern int key_menu_volume;
extern int key_menu_detail;
extern int key_menu_qsave;
extern int key_menu_endgame;
extern int key_menu_messages;
extern int key_menu_qload;
extern int key_menu_quit;
extern int key_menu_gamma;

extern int key_menu_incscreen;
extern int key_menu_decscreen;

extern int key_map_north;
extern int key_map_south;
extern int key_map_east;
extern int key_map_west;
extern int key_map_zoomin;
extern int key_map_zoomout;
extern int key_map_toggle;
extern int key_map_maxzoom;
extern int key_map_follow;
extern int key_map_grid;
extern int key_map_mark;
extern int key_map_clearmark;

extern int key_weapon1;
extern int key_weapon2;
extern int key_weapon3;
extern int key_weapon4;
extern int key_weapon5;
extern int key_weapon6;
extern int key_weapon7;
extern int key_weapon8;

extern int key_message_refresh;
 
extern int	mousebfire;
extern int	mousebstrafe;
extern int	mousebforward;

extern int      mousebstrafeleft;
extern int      mousebstraferight;
extern int      mousebbackward;
extern int      mousebuse;

extern int      dclick_use;

extern int	joybfire;
extern int	joybstrafe;
extern int	joybuse;
extern int	joybspeed;
extern int      joybstrafeleft;
extern int      joybstraferight;

extern int	viewwidth;
extern int	viewheight;

extern int	mouseSensitivity;
extern int	showMessages;

// machine-independent sound params
extern	int	numChannels;


extern char*	chat_macros[];
>>>>>>> 43748a36

// Default filenames for configuration files.

static char *default_main_config;
static char *default_extra_config;

typedef enum 
{
    DEFAULT_INT,
    DEFAULT_STRING,
    DEFAULT_FLOAT,
    DEFAULT_KEY,
} default_type_t;

typedef struct
{
    // Name of the variable
    char *name;

    // Pointer to the location in memory of the variable
    void *location;

    // Type of the variable
    default_type_t type;

    // If this is a key value, the original integer scancode we read from
    // the config file before translating it to the internal key value.
    // If zero, we didn't read this value from a config file.
    int untranslated;

    // The value we translated the scancode into when we read the 
    // config file on startup.  If the variable value is different from
    // this, it has been changed and needs to be converted; otherwise,
    // use the 'untranslated' value.
    int original_translated;

    // If true, this config variable has been bound to a variable
    // and is being used.
    boolean bound;
} default_t;

typedef struct
{
    default_t *defaults;
    int numdefaults;
    char *filename;
} default_collection_t;

#define CONFIG_VARIABLE_KEY(name) \
    { #name, NULL, DEFAULT_KEY, 0, 0, false }
#define CONFIG_VARIABLE_INT(name) \
    { #name, NULL, DEFAULT_INT, 0, 0, false }
#define CONFIG_VARIABLE_FLOAT(name) \
    { #name, NULL, DEFAULT_FLOAT, 0, 0, false }
#define CONFIG_VARIABLE_STRING(name) \
    { #name, NULL, DEFAULT_STRING, 0, 0, false }

//! @begin_config_file default.cfg

static default_t	doom_defaults_list[] =
{
    //! 
    // Mouse sensitivity.  This value is used to multiply input mouse
    // movement to control the effect of moving the mouse.
    //
    // The "normal" maximum value available for this through the 
    // in-game options menu is 9. A value of 31 or greater will cause
    // the game to crash when entering the options menu.
    //

    CONFIG_VARIABLE_INT(mouse_sensitivity),

    //!
    // Volume of sound effects, range 0-15.
    //

    CONFIG_VARIABLE_INT(sfx_volume),

    //!
    // Volume of in-game music, range 0-15.
    //

    CONFIG_VARIABLE_INT(music_volume),

    //!
    // If non-zero, messages are displayed on the heads-up display
    // in the game ("picked up a clip", etc).  If zero, these messages
    // are not displayed.
    //

    CONFIG_VARIABLE_INT(show_messages),

    //! 
    // Keyboard key to turn right.
    //

    CONFIG_VARIABLE_KEY(key_right),

    //!
    // Keyboard key to turn left.
    //

    CONFIG_VARIABLE_KEY(key_left),

    //!
    // Keyboard key to move forward.
    //

    CONFIG_VARIABLE_KEY(key_up),

    //!
    // Keyboard key to move backward.
    //

    CONFIG_VARIABLE_KEY(key_down),

    //!
    // Keyboard key to strafe left.
    //

    CONFIG_VARIABLE_KEY(key_strafeleft),

    //!
    // Keyboard key to strafe right.
    //

    CONFIG_VARIABLE_KEY(key_straferight),

    //!
    // Keyboard key to jump.
    //

    CONFIG_VARIABLE_KEY(key_jump),

    //!
    // Keyboard key to fly upward.
    //

    CONFIG_VARIABLE_KEY(key_flyup),

    //!
    // Keyboard key to fly downwards.
    //

    CONFIG_VARIABLE_KEY(key_flydown),
    
    //!
    // Keyboard key to center flying.
    //

    CONFIG_VARIABLE_KEY(key_flycenter),

    //!
    // Keyboard key to look up.
    //

    CONFIG_VARIABLE_KEY(key_lookup),

    //!
    // Keyboard key to look down.
    //

    CONFIG_VARIABLE_KEY(key_lookdown),

    //!
    // Keyboard key to center the view.
    //

    CONFIG_VARIABLE_KEY(key_lookcenter),

    //!
    // Keyboard key to scroll left in the inventory.
    //

    CONFIG_VARIABLE_KEY(key_invleft),

    //!
    // Keyboard key to scroll right in the inventory.
    //

    CONFIG_VARIABLE_KEY(key_invright),

    //!
    // Keyboard key to use the current item in the inventory.
    //

    CONFIG_VARIABLE_KEY(key_useartifact),

    //!
    // Keyboard key to fire the currently selected weapon.
    //

    CONFIG_VARIABLE_KEY(key_fire),

    //!
    // Keyboard key to "use" an object, eg. a door or switch.
    //

    CONFIG_VARIABLE_KEY(key_use),

    //!
    // Keyboard key to turn on strafing.  When held down, pressing the
    // key to turn left or right causes the player to strafe left or
    // right instead.
    //

    CONFIG_VARIABLE_KEY(key_strafe),

    //!
    // Keyboard key to make the player run.
    //

    CONFIG_VARIABLE_KEY(key_speed),

    //!
    // If non-zero, mouse input is enabled.  If zero, mouse input is
    // disabled.
    //

    CONFIG_VARIABLE_INT(use_mouse), 

    //!
    // Mouse button to fire the currently selected weapon.
    //

    CONFIG_VARIABLE_INT(mouseb_fire),

    //!
    // Mouse button to turn on strafing.  When held down, the player
    // will strafe left and right instead of turning left and right.
    //

    CONFIG_VARIABLE_INT(mouseb_strafe),

    //!
    // Mouse button to move forward.
    //

    CONFIG_VARIABLE_INT(mouseb_forward),

    //!
    // Mouse button to jump.
    //

    CONFIG_VARIABLE_INT(mouseb_jump),

    //!
    // If non-zero, joystick input is enabled.
    //

    CONFIG_VARIABLE_INT(use_joystick),

    //!
    // Joystick button to fire the current weapon.
    //

    CONFIG_VARIABLE_INT(joyb_fire),

    //!
    // Joystick button to fire the current weapon.
    //

    CONFIG_VARIABLE_INT(joyb_strafe),

    //!
    // Joystick button to "use" an object, eg. a door or switch.
    //

    CONFIG_VARIABLE_INT(joyb_use),

    //!
    // Joystick button to make the player run.
    //
    // If this has a value of 20 or greater, the player will always run.
    //

    CONFIG_VARIABLE_INT(joyb_speed),

    //!
    // Joystick button to jump.
    //

    CONFIG_VARIABLE_INT(joyb_jump),

    //!
    // Screen size, range 3-11.
    //
    // A value of 11 gives a full-screen view with the status bar not 
    // displayed.  A value of 10 gives a full-screen view with the
    // status bar displayed.
    //

    CONFIG_VARIABLE_INT(screenblocks),

    //!
    // Screen detail.  Zero gives normal "high detail" mode, while
    // a non-zero value gives "low detail" mode.
    //

    CONFIG_VARIABLE_INT(detaillevel),

    //!
    // Number of sounds that will be played simultaneously.
    //

    CONFIG_VARIABLE_INT(snd_channels),

    //!
    // Music output device.  A non-zero value gives MIDI sound output,
    // while a value of zero disables music.
    //

    CONFIG_VARIABLE_INT(snd_musicdevice),

    //!
    // Sound effects device.  A value of zero disables in-game sound 
    // effects, a value of 1 enables PC speaker sound effects, while 
    // a value in the range 2-9 enables the "normal" digital sound 
    // effects.
    //

    CONFIG_VARIABLE_INT(snd_sfxdevice),

    //!
    // SoundBlaster I/O port. Unused.
    //

    CONFIG_VARIABLE_INT(snd_sbport),

    //!
    // SoundBlaster IRQ.  Unused.
    //

    CONFIG_VARIABLE_INT(snd_sbirq),

    //!
    // SoundBlaster DMA channel.  Unused.
    //

    CONFIG_VARIABLE_INT(snd_sbdma), 

    //!
    // Output port to use for OPL MIDI playback.  Unused.
    //

    CONFIG_VARIABLE_INT(snd_mport),

    //!
    // Gamma correction level.  A value of zero disables gamma 
    // correction, while a value in the range 1-4 gives increasing
    // levels of gamma correction.
    //

    CONFIG_VARIABLE_INT(usegamma),

    //!
    // Directory in which to store savegames.
    //

    CONFIG_VARIABLE_STRING(savedir),

    //!
    // Controls whether messages are displayed in the heads-up display.
    // If this has a non-zero value, messages are displayed.
    //

    CONFIG_VARIABLE_INT(messageson),


    //!
    // Multiplayer chat macro: message to send when alt+0 is pressed.
    //

    CONFIG_VARIABLE_STRING(chatmacro0),

    //!
    // Multiplayer chat macro: message to send when alt+1 is pressed.
    //

    CONFIG_VARIABLE_STRING(chatmacro1),

    //!
    // Multiplayer chat macro: message to send when alt+2 is pressed.
    //

    CONFIG_VARIABLE_STRING(chatmacro2),

    //!
    // Multiplayer chat macro: message to send when alt+3 is pressed.
    //

    CONFIG_VARIABLE_STRING(chatmacro3),

    //!
    // Multiplayer chat macro: message to send when alt+4 is pressed.
    //

    CONFIG_VARIABLE_STRING(chatmacro4), 

    //!
    // Multiplayer chat macro: message to send when alt+5 is pressed.
    //

    CONFIG_VARIABLE_STRING(chatmacro5), 

    //!
    // Multiplayer chat macro: message to send when alt+6 is pressed.
    //

    CONFIG_VARIABLE_STRING(chatmacro6),

    //!
    // Multiplayer chat macro: message to send when alt+7 is pressed.
    //

    CONFIG_VARIABLE_STRING(chatmacro7),

    //!
    // Multiplayer chat macro: message to send when alt+8 is pressed.
    //

    CONFIG_VARIABLE_STRING(chatmacro8),

    //!
    // Multiplayer chat macro: message to send when alt+9 is pressed.
    //

    CONFIG_VARIABLE_STRING(chatmacro9),
};

static default_collection_t doom_defaults = 
{
    doom_defaults_list,
    arrlen(doom_defaults_list),
    NULL,
};

//! @begin_config_file chocolate-doom.cfg

static default_t extra_defaults_list[] = 
{
    //!
    // If non-zero, use the graphical startup mode for Heretic and
    // Hexen.
    //

    CONFIG_VARIABLE_INT(graphical_startup),

    //!
    // If non-zero, video settings will be autoadjusted to a valid 
    // configuration when the screen_width and screen_height variables
    // do not match any valid configuration.
    //

    CONFIG_VARIABLE_INT(autoadjust_video_settings), 

    //!
    // If non-zero, the game will run in full screen mode.  If zero,
    // the game will run in a window.
    //

    CONFIG_VARIABLE_INT(fullscreen), 

    //!
    // If non-zero, the screen will be stretched vertically to display
    // correctly on a square pixel video mode.
    //

    CONFIG_VARIABLE_INT(aspect_ratio_correct),

    //!
    // Number of milliseconds to wait on startup after the video mode
    // has been set, before the game will start.  This allows the 
    // screen to settle on some monitors that do not display an image 
    // for a brief interval after changing video modes.
    //

    CONFIG_VARIABLE_INT(startup_delay), 

    //!
    // Screen width in pixels.  If running in full screen mode, this is
    // the X dimension of the video mode to use.  If running in
    // windowed mode, this is the width of the window in which the game
    // will run.
    //

    CONFIG_VARIABLE_INT(screen_width),

    //!
    // Screen height in pixels.  If running in full screen mode, this is
    // the Y dimension of the video mode to use.  If running in
    // windowed mode, this is the height of the window in which the game
    // will run.
    //

    CONFIG_VARIABLE_INT(screen_height), 

    //!
    // If this is non-zero, the mouse will be "grabbed" when running
    // in windowed mode so that it can be used as an input device.
    // When running full screen, this has no effect.
    //

    CONFIG_VARIABLE_INT(grabmouse),

    //!
    // If non-zero, all vertical mouse movement is ignored.  This 
    // emulates the behavior of the "novert" tool available under DOS
    // that performs the same function.
    //

    CONFIG_VARIABLE_INT(novert),

    //!
    // Mouse acceleration factor.  When the speed of mouse movement
    // exceeds the threshold value (mouse_threshold), the speed is
    // multiplied by this value.
    //

    CONFIG_VARIABLE_FLOAT(mouse_acceleration), 

    //!
    // Mouse acceleration threshold.  When the speed of mouse movement
    // exceeds this threshold value, the speed is multiplied by an 
    // acceleration factor (mouse_acceleration).
    //

    CONFIG_VARIABLE_INT(mouse_threshold),

    //!
    // Sound output sample rate, in Hz.  Typical values to use are 
    // 11025, 22050, 44100 and 48000.
    //

    CONFIG_VARIABLE_INT(snd_samplerate),

    //!
    // If non-zero, the ENDOOM screen is displayed when exiting the
    // game.  If zero, the ENDOOM screen is not displayed.
    //

    CONFIG_VARIABLE_INT(show_endoom),

    //!
    // If non-zero, the Vanilla savegame limit is enforced; if the 
    // savegame exceeds 180224 bytes in size, the game will exit with
    // an error.  If this has a value of zero, there is no limit to
    // the size of savegames.
    //

    CONFIG_VARIABLE_INT(vanilla_savegame_limit),

    //!
    // If non-zero, the Vanilla demo size limit is enforced; the game 
    // exits with an error when a demo exceeds the demo size limit
    // (128KiB by default).  If this has a value of zero, there is no
    // limit to the size of demos.
    //

    CONFIG_VARIABLE_INT(vanilla_demo_limit),

    //!
    // If non-zero, the game behaves like Vanilla Doom, always assuming
    // an American keyboard mapping.  If this has a value of zero, the 
    // native keyboard mapping of the keyboard is used.
    //

    CONFIG_VARIABLE_INT(vanilla_keyboard_mapping),

    //!
    // Name of the SDL video driver to use.  If this is an empty string,
    // the default video driver is used.
    //

    CONFIG_VARIABLE_STRING(video_driver), 

#ifdef FEATURE_MULTIPLAYER

    //!
    // Name to use in network games for identification.  This is only 
    // used on the "waiting" screen while waiting for the game to start.
    //

    CONFIG_VARIABLE_STRING(player_name),

#endif

    //!
    // Joystick number to use; '0' is the first joystick.  A negative
    // value ('-1') indicates that no joystick is configured.
    //

    CONFIG_VARIABLE_INT(joystick_index),

    //!
    // Joystick axis to use to for horizontal (X) movement.
    //

    CONFIG_VARIABLE_INT(joystick_x_axis),

    //!
    // If non-zero, movement on the horizontal joystick axis is inverted.
    //

    CONFIG_VARIABLE_INT(joystick_x_invert),

    //!
    // Joystick axis to use to for vertical (Y) movement.
    //

    CONFIG_VARIABLE_INT(joystick_y_axis),

    //!
    // If non-zero, movement on the vertical joystick axis is inverted.
    //

    CONFIG_VARIABLE_INT(joystick_y_invert), 

    //!
    // Joystick button to strafe left.
    //

    CONFIG_VARIABLE_INT(joyb_strafeleft),

    //!
    // Joystick button to strafe right.
    //

    CONFIG_VARIABLE_INT(joyb_straferight),

    //!
    // Mouse button to strafe left.
    //

    CONFIG_VARIABLE_INT(mouseb_strafeleft),

    //!
    // Mouse button to strafe right.
    //

    CONFIG_VARIABLE_INT(mouseb_straferight),

    //!
    // Mouse button to "use" an object, eg. a door or switch.
    //

    CONFIG_VARIABLE_INT(mouseb_use),

    //!
    // Mouse button to move backwards.
    //

    CONFIG_VARIABLE_INT(mouseb_backward),

    //!
    // If non-zero, double-clicking a mouse button acts like pressing
    // the "use" key to use an object in-game, eg. a door or switch.
    //

    CONFIG_VARIABLE_INT(dclick_use),

#ifdef FEATURE_SOUND

    //!
    // Controls whether libsamplerate support is used for performing
    // sample rate conversions of sound effects.  Support for this
    // must be compiled into the program.
    //
    // If zero, libsamplerate support is disabled.  If non-zero, 
    // libsamplerate is enabled. Increasing values roughly correspond
    // to higher quality conversion; the higher the quality, the 
    // slower the conversion process.  Linear conversion = 1; 
    // Zero order hold = 2; Fast Sinc filter = 3; Medium quality
    // Sinc filter = 4; High quality Sinc filter = 5.
    //

    CONFIG_VARIABLE_INT(use_libsamplerate),

#endif

    //!
    // Key to pause or unpause the game.
    //

    CONFIG_VARIABLE_KEY(key_pause,                 key_pause),

    //!
    // Key that activates the menu when pressed.
    //

    CONFIG_VARIABLE_KEY(key_menu_activate),

    //!
    // Key that moves the cursor up on the menu.
    //

    CONFIG_VARIABLE_KEY(key_menu_up),

    //!
    // Key that moves the cursor down on the menu.
    //

    CONFIG_VARIABLE_KEY(key_menu_down),

    //!
    // Key that moves the currently selected slider on the menu left.
    //

    CONFIG_VARIABLE_KEY(key_menu_left),

    //!
    // Key that moves the currently selected slider on the menu right.
    //

    CONFIG_VARIABLE_KEY(key_menu_right),

    //!
    // Key to go back to the previous menu.
    //

    CONFIG_VARIABLE_KEY(key_menu_back),

    //!
    // Key to activate the currently selected menu item.
    //

    CONFIG_VARIABLE_KEY(key_menu_forward),

    //!
    // Key to answer 'yes' to a question in the menu.
    //

    CONFIG_VARIABLE_KEY(key_menu_confirm),

    //!
    // Key to answer 'no' to a question in the menu.
    //

    CONFIG_VARIABLE_KEY(key_menu_abort),

    //!
    // Keyboard shortcut to bring up the help screen.
    //

    CONFIG_VARIABLE_KEY(key_menu_help),

    //!
    // Keyboard shortcut to bring up the save game menu.
    //

    CONFIG_VARIABLE_KEY(key_menu_save),

    //!
    // Keyboard shortcut to bring up the load game menu.
    //

    CONFIG_VARIABLE_KEY(key_menu_load),

    //!
    // Keyboard shortcut to bring up the sound volume menu.
    //

    CONFIG_VARIABLE_KEY(key_menu_volume),

    //!
    // Keyboard shortcut to toggle the detail level.
    //

    CONFIG_VARIABLE_KEY(key_menu_detail),

    //!
    // Keyboard shortcut to quicksave the current game.
    //

    CONFIG_VARIABLE_KEY(key_menu_qsave),

    //!
    // Keyboard shortcut to end the game.
    //

    CONFIG_VARIABLE_KEY(key_menu_endgame),

    //!
    // Keyboard shortcut to toggle heads-up messages.
    //

    CONFIG_VARIABLE_KEY(key_menu_messages),

    //!
    // Keyboard shortcut to load the last quicksave.
    //

    CONFIG_VARIABLE_KEY(key_menu_qload),

    //!
    // Keyboard shortcut to quit the game.
    //

    CONFIG_VARIABLE_KEY(key_menu_quit),

    //!
    // Keyboard shortcut to toggle the gamma correction level.
    //

    CONFIG_VARIABLE_KEY(key_menu_gamma),

    //!
    // Keyboard shortcut to increase the screen size.
    //

    CONFIG_VARIABLE_KEY(key_menu_incscreen),

    //!
    // Keyboard shortcut to decrease the screen size.
    //

    CONFIG_VARIABLE_KEY(key_menu_decscreen),

    //!
    // Key to toggle the map view.
    //

    CONFIG_VARIABLE_KEY(key_map_toggle),

    //!
    // Key to pan north when in the map view.
    //

    CONFIG_VARIABLE_KEY(key_map_north),

    //!
    // Key to pan south when in the map view.
    //

    CONFIG_VARIABLE_KEY(key_map_south),

    //!
    // Key to pan east when in the map view.
    //

    CONFIG_VARIABLE_KEY(key_map_east),

    //!
    // Key to pan west when in the map view.
    //

    CONFIG_VARIABLE_KEY(key_map_west),

    //!
    // Key to zoom in when in the map view.
    //

    CONFIG_VARIABLE_KEY(key_map_zoomin),

    //!
    // Key to zoom out when in the map view.
    //

    CONFIG_VARIABLE_KEY(key_map_zoomout),

    //!
    // Key to zoom out the maximum amount when in the map view.
    //

    CONFIG_VARIABLE_KEY(key_map_maxzoom),

    //!
    // Key to toggle follow mode when in the map view.
    //

    CONFIG_VARIABLE_KEY(key_map_follow),

    //!
    // Key to toggle the grid display when in the map view.
    //

    CONFIG_VARIABLE_KEY(key_map_grid),

    //!
    // Key to set a mark when in the map view.
    //

    CONFIG_VARIABLE_KEY(key_map_mark),

    //!
    // Key to clear all marks when in the map view.
    //

    CONFIG_VARIABLE_KEY(key_map_clearmark),

    //!
    // Key to select weapon 1.
    //

    CONFIG_VARIABLE_KEY(key_weapon1),

    //!
    // Key to select weapon 2.
    //

    CONFIG_VARIABLE_KEY(key_weapon2),

    //!
    // Key to select weapon 3.
    //

    CONFIG_VARIABLE_KEY(key_weapon3),

    //!
    // Key to select weapon 4.
    //

    CONFIG_VARIABLE_KEY(key_weapon4),

    //!
    // Key to select weapon 5.
    //

    CONFIG_VARIABLE_KEY(key_weapon5),

    //!
    // Key to select weapon 6.
    //

    CONFIG_VARIABLE_KEY(key_weapon6),

    //!
    // Key to select weapon 7.
    //

    CONFIG_VARIABLE_KEY(key_weapon7),

    //!
    // Key to select weapon 8.
    //

<<<<<<< HEAD
    CONFIG_VARIABLE_KEY(key_weapon8),
=======
    CONFIG_VARIABLE_KEY(key_weapon8,               key_weapon8),

    //!
    // Key to re-display last message.
    //

    CONFIG_VARIABLE_KEY(key_message_refresh,       key_message_refresh),
>>>>>>> 43748a36
};

static default_collection_t extra_defaults =
{
    extra_defaults_list,
    arrlen(extra_defaults_list),
    NULL,
};

// Search a collection for a variable

static default_t *SearchCollection(default_collection_t *collection, char *name)
{
    int i;

    for (i=0; i<collection->numdefaults; ++i) 
    {
        if (!strcmp(name, collection->defaults[i].name))
        {
            return &collection->defaults[i];
        }
    }

    return NULL;
}

static const int scantokey[128] =
{
    0  ,    27,     '1',    '2',    '3',    '4',    '5',    '6',
    '7',    '8',    '9',    '0',    '-',    '=',    KEY_BACKSPACE, 9,
    'q',    'w',    'e',    'r',    't',    'y',    'u',    'i',
    'o',    'p',    '[',    ']',    13,		KEY_RCTRL, 'a',    's',
    'd',    'f',    'g',    'h',    'j',    'k',    'l',    ';',
    '\'',   '`',    KEY_RSHIFT,'\\',   'z',    'x',    'c',    'v',
    'b',    'n',    'm',    ',',    '.',    '/',    KEY_RSHIFT,KEYP_MULTIPLY,
    KEY_RALT,  ' ',  KEY_CAPSLOCK,KEY_F1,  KEY_F2,   KEY_F3,   KEY_F4,   KEY_F5,
    KEY_F6,   KEY_F7,   KEY_F8,   KEY_F9,   KEY_F10,  KEY_PAUSE,KEY_SCRLCK,KEY_HOME,
    KEY_UPARROW,KEY_PGUP,KEY_MINUS,KEY_LEFTARROW,KEYP_5,KEY_RIGHTARROW,KEYP_PLUS,KEY_END,
    KEY_DOWNARROW,KEY_PGDN,KEY_INS,KEY_DEL,0,   0,      0,      KEY_F11,
    KEY_F12,  0,      0,      0,      0,      0,      0,      0,
    0,      0,      0,      0,      0,      0,      0,      0,
    0,      0,      0,      0,      0,      0,      0,      0,
    0,      0,      0,      0,      0,      0,      0,      0,
    0,      0,      0,      0,      0,      0,      0,      0
};


static void SaveDefaultCollection(default_collection_t *collection)
{
    default_t *defaults;
    int i, v;
    FILE *f;
	
    f = fopen (collection->filename, "w");
    if (!f)
	return; // can't write the file, but don't complain

    defaults = collection->defaults;
		
    for (i=0 ; i<collection->numdefaults ; i++)
    {
        int chars_written;

        // Ignore unbound variables

        if (!defaults[i].bound)
        {
            continue;
        }

        // Print the name and line up all values at 30 characters

        chars_written = fprintf(f, "%s ", defaults[i].name);

        for (; chars_written < 30; ++chars_written)
            fprintf(f, " ");

        // Print the value

        switch (defaults[i].type) 
        {
            case DEFAULT_KEY:

                // use the untranslated version if we can, to reduce
                // the possibility of screwing up the user's config
                // file
                
                v = * (int *) defaults[i].location;

                if (defaults[i].untranslated
                 && v == defaults[i].original_translated)
                {
                    // Has not been changed since the last time we
                    // read the config file.

                    v = defaults[i].untranslated;
                }
                else
                {
                    // search for a reverse mapping back to a scancode
                    // in the scantokey table

                    int s;

                    for (s=0; s<128; ++s)
                    {
                        if (scantokey[s] == v)
                        {
                            v = s;
                            break;
                        }
                    }
                }

	        fprintf(f, "%i", v);
                break;

            case DEFAULT_INT:
	        fprintf(f, "%i", * (int *) defaults[i].location);
                break;

            case DEFAULT_FLOAT:
                fprintf(f, "%f", * (float *) defaults[i].location);
                break;

            case DEFAULT_STRING:
	        fprintf(f,"\"%s\"", * (char **) (defaults[i].location));
                break;
        }

        fprintf(f, "\n");
    }

    fclose (f);
}

// Parses integer values in the configuration file

static int ParseIntParameter(char *strparm)
{
    int parm;

    if (strparm[0] == '0' && strparm[1] == 'x')
        sscanf(strparm+2, "%x", &parm);
    else
        sscanf(strparm, "%i", &parm);

    return parm;
}

static void LoadDefaultCollection(default_collection_t *collection)
{
    default_t *def;
    FILE *f;
    char defname[80];
    char strparm[100];
    char *s;
    int intparm;

    // read the file in, overriding any set defaults
    f = fopen(collection->filename, "r");

    if (f == NULL)
    {
        // File not opened, but don't complain. 
        // It's probably just the first time they ran the game.

        return;
    }
    
    while (!feof(f))
    {
        if (fscanf (f, "%79s %[^\n]\n", defname, strparm) != 2)
        {
            // This line doesn't match
          
            continue;
        }

        // Strip off trailing non-printable characters (\r characters
        // from DOS text files)

        while (strlen(strparm) > 0 && !isprint(strparm[strlen(strparm)-1]))
        {
            strparm[strlen(strparm)-1] = '\0';
        }
        
        // Find the setting in the list
       
        def = SearchCollection(collection, defname);

        if (def == NULL || !def->bound)
        {
            // Unknown variable?  Unbound variables are also treated
            // as unknown.

            continue;
        }

        // parameter found

        switch (def->type)
        {
            case DEFAULT_STRING:
                s = strdup(strparm + 1);
                s[strlen(s) - 1] = '\0';
                * (char **) def->location = s;
                break;

            case DEFAULT_INT:
                * (int *) def->location = ParseIntParameter(strparm);
                break;

            case DEFAULT_KEY:

                // translate scancodes read from config
                // file (save the old value in untranslated)

                intparm = ParseIntParameter(strparm);
                def->untranslated = intparm;
                intparm = scantokey[intparm];

                def->original_translated = intparm;
                * (int *) def->location = intparm;
                break;

            case DEFAULT_FLOAT:
                * (float *) def->location = (float) atof(strparm);
                break;
        }
    }
            
    fclose (f);
}

// Set the default filenames to use for configuration files.

void M_SetConfigFilenames(char *main_config, char *extra_config)
{
    default_main_config = main_config;
    default_extra_config = extra_config;
}

//
// M_SaveDefaults
//

void M_SaveDefaults (void)
{
    SaveDefaultCollection(&doom_defaults);
    SaveDefaultCollection(&extra_defaults);
}

//
// Save defaults to alternate filenames
//

void M_SaveDefaultsAlternate(char *main, char *extra)
{
    char *orig_main;
    char *orig_extra;

    // Temporarily change the filenames

    orig_main = doom_defaults.filename;
    orig_extra = extra_defaults.filename;

    doom_defaults.filename = main;
    extra_defaults.filename = extra;

    M_SaveDefaults();

    // Restore normal filenames

    doom_defaults.filename = orig_main;
    extra_defaults.filename = orig_extra;
}

//
// M_LoadDefaults
//

void M_LoadDefaults (void)
{
    int i;
 
    // check for a custom default file

    //!
    // @arg <file>
    // @vanilla
    //
    // Load configuration from the specified file.  The default 
    // configuration file (for Doom) is named default.cfg.
    //

    i = M_CheckParm ("-config");

    if (i && i<myargc-1)
    {
	doom_defaults.filename = myargv[i+1];
	printf ("	default file: %s\n",doom_defaults.filename);
    }
    else
    {
        doom_defaults.filename
            = malloc(strlen(configdir) + strlen(default_main_config) + 1);
        sprintf(doom_defaults.filename, "%s%s", configdir, default_main_config);
    }

    printf("saving config in %s\n", doom_defaults.filename);

    //!
    // @arg <file>
    //
    // Load extra configuration from the specified file.  The default
    // configuration file for Doom is named chocolate-doom.cfg.
    //

    i = M_CheckParm("-extraconfig");

    if (i && i<myargc-1)
    {
        extra_defaults.filename = myargv[i+1];
        printf("        extra configuration file: %s\n", 
               extra_defaults.filename);
    }
    else
    {
        extra_defaults.filename 
            = malloc(strlen(configdir) + strlen(default_extra_config) + 1);
        sprintf(extra_defaults.filename, "%s%s", 
                configdir, default_extra_config);
    }

    LoadDefaultCollection(&doom_defaults);
    LoadDefaultCollection(&extra_defaults);
}

// Get a configuration file variable by its name

static default_t *GetDefaultForName(char *name)
{
    default_t *result;

    // Try the main list and the extras

    result = SearchCollection(&doom_defaults, name);

    if (result == NULL)
    {
        result = SearchCollection(&extra_defaults, name);
    }

    // Not found? Internal error.

    if (result == NULL)
    {
        I_Error("Unknown configuration variable: '%s'", name);
    }

    return result;
}

//
// Bind a variable to a given configuration file variable, by name.
//

void M_BindVariable(char *name, void *location)
{
    default_t *variable;

    variable = GetDefaultForName(name);

    variable->location = location;
    variable->bound = true;
}

// Get the path to the default configuration dir to use, if NULL
// is passed to M_SetConfigDir.

static char *GetDefaultConfigDir(void)
{
#if !defined(_WIN32) || defined(_WIN32_WCE)

    // Configuration settings are stored in ~/.chocolate-doom/,
    // except on Windows, where we behave like Vanilla Doom and
    // save in the current directory.

    char *homedir;
    char *result;

    homedir = getenv("HOME");

    if (homedir != NULL)
    {
        // put all configuration in a config directory off the
        // homedir

        result = malloc(strlen(homedir) + strlen(PACKAGE_TARNAME) + 5);

        sprintf(result, "%s%c.%s%c", homedir, DIR_SEPARATOR,
                                     PACKAGE_TARNAME, DIR_SEPARATOR);

        return result;
    }
    else
#endif /* #ifndef _WIN32 */
    {
        return strdup("");
    }
}

// 
// SetConfigDir:
//
// Sets the location of the configuration directory, where configuration
// files are stored - default.cfg, chocolate-doom.cfg, savegames, etc.
//

void M_SetConfigDir(char *dir)
{
    // Use the directory that was passed, or find the default.

    if (dir != NULL)
    {
        configdir = dir;
    }
    else
    {
        configdir = GetDefaultConfigDir();
    }

    printf("Using %s for configuration and saves\n", configdir);

    // Make the directory if it doesn't already exist:

    M_MakeDirectory(configdir);
}
<|MERGE_RESOLUTION|>--- conflicted
+++ resolved
@@ -50,113 +50,7 @@
 // Location where all configuration data is stored - 
 // default.cfg, savegames, etc.
 
-<<<<<<< HEAD
 char *configdir;
-=======
-char *          configdir;
-
-
-int		usemouse = 1;
-int		usejoystick = 0;
-
-extern int	key_right;
-extern int	key_left;
-extern int	key_up;
-extern int	key_down;
-
-extern int	key_strafeleft;
-extern int	key_straferight;
-
-extern int	key_fire;
-extern int	key_use;
-extern int	key_strafe;
-extern int	key_speed;
-
-extern int key_pause;
-
-// Menu control keys:
-
-extern int key_menu_activate;
-extern int key_menu_up;
-extern int key_menu_down;
-extern int key_menu_left;
-extern int key_menu_right;
-extern int key_menu_back;
-extern int key_menu_forward;
-extern int key_menu_confirm;
-extern int key_menu_abort;
-
-// Keyboard shortcuts:
-
-extern int key_menu_help;
-extern int key_menu_save;
-extern int key_menu_load;
-extern int key_menu_volume;
-extern int key_menu_detail;
-extern int key_menu_qsave;
-extern int key_menu_endgame;
-extern int key_menu_messages;
-extern int key_menu_qload;
-extern int key_menu_quit;
-extern int key_menu_gamma;
-
-extern int key_menu_incscreen;
-extern int key_menu_decscreen;
-
-extern int key_map_north;
-extern int key_map_south;
-extern int key_map_east;
-extern int key_map_west;
-extern int key_map_zoomin;
-extern int key_map_zoomout;
-extern int key_map_toggle;
-extern int key_map_maxzoom;
-extern int key_map_follow;
-extern int key_map_grid;
-extern int key_map_mark;
-extern int key_map_clearmark;
-
-extern int key_weapon1;
-extern int key_weapon2;
-extern int key_weapon3;
-extern int key_weapon4;
-extern int key_weapon5;
-extern int key_weapon6;
-extern int key_weapon7;
-extern int key_weapon8;
-
-extern int key_message_refresh;
- 
-extern int	mousebfire;
-extern int	mousebstrafe;
-extern int	mousebforward;
-
-extern int      mousebstrafeleft;
-extern int      mousebstraferight;
-extern int      mousebbackward;
-extern int      mousebuse;
-
-extern int      dclick_use;
-
-extern int	joybfire;
-extern int	joybstrafe;
-extern int	joybuse;
-extern int	joybspeed;
-extern int      joybstrafeleft;
-extern int      joybstraferight;
-
-extern int	viewwidth;
-extern int	viewheight;
-
-extern int	mouseSensitivity;
-extern int	showMessages;
-
-// machine-independent sound params
-extern	int	numChannels;
-
-
-extern char*	chat_macros[];
->>>>>>> 43748a36
 
 // Default filenames for configuration files.
 
@@ -841,7 +735,7 @@
     // Key to pause or unpause the game.
     //
 
-    CONFIG_VARIABLE_KEY(key_pause,                 key_pause),
+    CONFIG_VARIABLE_KEY(key_pause),
 
     //!
     // Key that activates the menu when pressed.
@@ -1093,17 +987,13 @@
     // Key to select weapon 8.
     //
 
-<<<<<<< HEAD
     CONFIG_VARIABLE_KEY(key_weapon8),
-=======
-    CONFIG_VARIABLE_KEY(key_weapon8,               key_weapon8),
 
     //!
     // Key to re-display last message.
     //
 
-    CONFIG_VARIABLE_KEY(key_message_refresh,       key_message_refresh),
->>>>>>> 43748a36
+    CONFIG_VARIABLE_KEY(key_message_refresh),
 };
 
 static default_collection_t extra_defaults =
