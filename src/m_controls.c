// Emacs style mode select   -*- C++ -*- 
//-----------------------------------------------------------------------------
//
// Copyright(C) 1993-1996 Id Software, Inc.
// Copyright(C) 1993-2008 Raven Software
// Copyright(C) 2005-8 Simon Howard
//
// This program is free software; you can redistribute it and/or
// modify it under the terms of the GNU General Public License
// as published by the Free Software Foundation; either version 2
// of the License, or (at your option) any later version.
//
// This program is distributed in the hope that it will be useful,
// but WITHOUT ANY WARRANTY; without even the implied warranty of
// MERCHANTABILITY or FITNESS FOR A PARTICULAR PURPOSE.  See the
// GNU General Public License for more details.
//
// You should have received a copy of the GNU General Public License
// along with this program; if not, write to the Free Software
// Foundation, Inc., 59 Temple Place - Suite 330, Boston, MA
// 02111-1307, USA.
//
//-----------------------------------------------------------------------------

#include <stdio.h>

#include "doomtype.h"
#include "doomkeys.h"

#include "m_config.h"

//
// Keyboard controls
//

int key_right = KEY_RIGHTARROW;
int key_left = KEY_LEFTARROW;

int key_up = KEY_UPARROW;
int key_down = KEY_DOWNARROW; 
int key_strafeleft = ',';
int key_straferight = '.';
int key_fire = KEY_RCTRL;
int key_use = ' ';
int key_strafe = KEY_RALT;
int key_speed = KEY_RSHIFT; 

// 
// Heretic keyboard controls
//
 
int key_flyup = KEY_PGUP;
int key_flydown = KEY_INS;
int key_flycenter = KEY_HOME;

int key_lookup = KEY_PGDN;
int key_lookdown = KEY_DEL;
int key_lookcenter = KEY_END;

int key_invleft = '[';
int key_invright = ']';
int key_useartifact = KEY_ENTER;

//
// Hexen key controls
//

int key_jump = '/';

//
// Strife key controls
//
// haleyjd 09/01/10
//

// Note: Strife also uses key_invleft, key_invright, key_jump, key_lookup, and
// key_lookdown, but with different default values.

int key_usehealth = 'h';
int key_invquery  = 'q';
int key_mission   = 'w';
int key_invpop    = 'z';
int key_invkey    = 'k';
int key_invhome   = KEY_HOME;
int key_invend    = KEY_END;
int key_invuse    = KEY_ENTER;
int key_invdrop   = KEY_BACKSPACE;


//
// Mouse controls
//

int mousebfire = 0;
int mousebstrafe = 1;
int mousebforward = 2;

int mousebjump = -1;

int mousebstrafeleft = -1;
int mousebstraferight = -1;
int mousebbackward = -1;
int mousebuse = -1;

int mousebprevweapon = -1;
int mousebnextweapon = -1;


int key_message_refresh = KEY_ENTER;
int key_pause = KEY_PAUSE;
int key_demo_quit = 'q';
int key_spy = KEY_F12;

// Multiplayer chat keys:

int key_multi_msg = 't';
int key_multi_msgplayer[8];

// Weapon selection keys:

int key_weapon1 = '1';
int key_weapon2 = '2';
int key_weapon3 = '3';
int key_weapon4 = '4';
int key_weapon5 = '5';
int key_weapon6 = '6';
int key_weapon7 = '7';
int key_weapon8 = '8';
int key_prevweapon = 0;
int key_nextweapon = 0;

<<<<<<< HEAD
// Map controls keys:
=======
// Map control keys:
>>>>>>> 22fc4057

int key_map_north     = KEY_UPARROW;
int key_map_south     = KEY_DOWNARROW;
int key_map_east      = KEY_RIGHTARROW;
int key_map_west      = KEY_LEFTARROW;
int key_map_zoomin    = '=';
int key_map_zoomout   = '-';
int key_map_toggle    = KEY_TAB;
int key_map_maxzoom   = '0';
int key_map_follow    = 'f';
int key_map_grid      = 'g';
int key_map_mark      = 'm';
int key_map_clearmark = 'c';

// menu keys:

int key_menu_activate  = KEY_ESCAPE;
int key_menu_up        = KEY_UPARROW;
int key_menu_down      = KEY_DOWNARROW;
int key_menu_left      = KEY_LEFTARROW;
int key_menu_right     = KEY_RIGHTARROW;
int key_menu_back      = KEY_BACKSPACE;
int key_menu_forward   = KEY_ENTER;
int key_menu_confirm   = 'y';
int key_menu_abort     = 'n';

int key_menu_help      = KEY_F1;
int key_menu_save      = KEY_F2;
int key_menu_load      = KEY_F3;
int key_menu_volume    = KEY_F4;
int key_menu_detail    = KEY_F5;
int key_menu_qsave     = KEY_F6;
int key_menu_endgame   = KEY_F7;
int key_menu_messages  = KEY_F8;
int key_menu_qload     = KEY_F9;
int key_menu_quit      = KEY_F10;
int key_menu_gamma     = KEY_F11;

int key_menu_incscreen = KEY_EQUALS;
int key_menu_decscreen = KEY_MINUS;

//
// Joystick controls
//

int joybfire = 0; 
int joybstrafe = 1; 
int joybuse = 3; 
int joybspeed = 2; 

int joybstrafeleft = -1;
int joybstraferight = -1;

int joybjump = -1;

int joybprevweapon = -1;
int joybnextweapon = -1;

// Control whether if a mouse button is double clicked, it acts like 
// "use" has been pressed

int dclick_use = 1;
 
// 
// Bind all of the common controls used by Doom and all other games.
//

void M_BindBaseControls(void)
{
    M_BindVariable("key_right",          &key_right),
    M_BindVariable("key_left",           &key_left),
    M_BindVariable("key_up",             &key_up),
    M_BindVariable("key_down",           &key_down),
    M_BindVariable("key_strafeleft",     &key_strafeleft),
    M_BindVariable("key_straferight",    &key_straferight),
    M_BindVariable("key_fire",           &key_fire),
    M_BindVariable("key_use",            &key_use),
    M_BindVariable("key_strafe",         &key_strafe),
    M_BindVariable("key_speed",          &key_speed),

    M_BindVariable("mouseb_fire",        &mousebfire),
    M_BindVariable("mouseb_strafe",      &mousebstrafe),
    M_BindVariable("mouseb_forward",     &mousebforward),

    M_BindVariable("joyb_fire",          &joybfire),
    M_BindVariable("joyb_strafe",        &joybstrafe),
    M_BindVariable("joyb_use",           &joybuse),
    M_BindVariable("joyb_speed",         &joybspeed),

    // Extra controls that are not in the Vanilla versions:

    M_BindVariable("joyb_strafeleft",    &joybstrafeleft);
    M_BindVariable("joyb_straferight",   &joybstraferight);
    M_BindVariable("mouseb_strafeleft",  &mousebstrafeleft);
    M_BindVariable("mouseb_straferight", &mousebstraferight);
    M_BindVariable("mouseb_use",         &mousebuse);
    M_BindVariable("mouseb_backward",    &mousebbackward);
    M_BindVariable("dclick_use",         &dclick_use);
    M_BindVariable("key_pause",          &key_pause);
    M_BindVariable("key_message_refresh", &key_message_refresh);
}

void M_BindHereticControls(void)
{
    M_BindVariable("key_flyup",          &key_flyup);
    M_BindVariable("key_flydown",        &key_flydown);
    M_BindVariable("key_flycenter",      &key_flycenter);

    M_BindVariable("key_lookup",         &key_lookup);
    M_BindVariable("key_lookdown",       &key_lookdown);
    M_BindVariable("key_lookcenter",     &key_lookcenter);

    M_BindVariable("key_invleft",        &key_invleft);
    M_BindVariable("key_invright",       &key_invright);
    M_BindVariable("key_useartifact",    &key_useartifact);
}

void M_BindHexenControls(void)
{
    M_BindVariable("key_jump",           &key_jump);
    M_BindVariable("mouseb_jump",        &mousebjump);
    M_BindVariable("joyb_jump",          &joybjump);
}

void M_BindStrifeControls(void)
{
    // These keys are shared with Heretic/Hexen but have different defaults:
    key_jump     = 'a';
    key_lookup   = KEY_PGUP;
    key_lookdown = KEY_PGDN;
    key_invleft  = KEY_INS;
    key_invright = KEY_DEL;

    M_BindVariable("key_jump",           &key_jump);
    M_BindVariable("key_lookUp",         &key_lookup);
    M_BindVariable("key_lookDown",       &key_lookdown);
    M_BindVariable("key_invLeft",        &key_invleft);
    M_BindVariable("key_invRight",       &key_invright);

    // Custom Strife-only Keys:
    M_BindVariable("key_useHealth",      &key_usehealth);
    M_BindVariable("key_invquery",       &key_invquery);
    M_BindVariable("key_mission",        &key_mission);
    M_BindVariable("key_invPop",         &key_invpop);
    M_BindVariable("key_invKey",         &key_invkey);
    M_BindVariable("key_invHome",        &key_invhome);
    M_BindVariable("key_invEnd",         &key_invend);
    M_BindVariable("key_invUse",         &key_invuse);
    M_BindVariable("key_invDrop",        &key_invdrop);

    // Strife also supports jump on mouse and joystick, and in the exact same
    // manner as Hexen!
    M_BindVariable("mouseb_jump",        &mousebjump);
    M_BindVariable("joyb_jump",          &joybjump);
}

void M_BindWeaponControls(void)
{
    M_BindVariable("key_weapon1",        &key_weapon1);
    M_BindVariable("key_weapon2",        &key_weapon2);
    M_BindVariable("key_weapon3",        &key_weapon3);
    M_BindVariable("key_weapon4",        &key_weapon4);
    M_BindVariable("key_weapon5",        &key_weapon5);
    M_BindVariable("key_weapon6",        &key_weapon6);
    M_BindVariable("key_weapon7",        &key_weapon7);
    M_BindVariable("key_weapon8",        &key_weapon8);

    M_BindVariable("key_prevweapon",     &key_prevweapon);
    M_BindVariable("key_nextweapon",     &key_nextweapon);

    M_BindVariable("joyb_prevweapon",    &joybprevweapon);
    M_BindVariable("joyb_nextweapon",    &joybnextweapon);

    M_BindVariable("mouseb_prevweapon",  &mousebprevweapon);
    M_BindVariable("mouseb_nextweapon",  &mousebnextweapon);
}

void M_BindMapControls(void)
{
    M_BindVariable("key_map_north",      &key_map_north);
    M_BindVariable("key_map_south",      &key_map_south);
    M_BindVariable("key_map_east",       &key_map_east);
    M_BindVariable("key_map_west",       &key_map_west);
    M_BindVariable("key_map_zoomin",     &key_map_zoomin);
    M_BindVariable("key_map_zoomout",    &key_map_zoomout);
    M_BindVariable("key_map_toggle",     &key_map_toggle);
    M_BindVariable("key_map_maxzoom",    &key_map_maxzoom);
    M_BindVariable("key_map_follow",     &key_map_follow);
    M_BindVariable("key_map_grid",       &key_map_grid);
    M_BindVariable("key_map_mark",       &key_map_mark);
    M_BindVariable("key_map_clearmark",  &key_map_clearmark);
}

void M_BindMenuControls(void)
{
    M_BindVariable("key_menu_activate",  &key_menu_activate);
    M_BindVariable("key_menu_up",        &key_menu_up);
    M_BindVariable("key_menu_down",      &key_menu_down);
    M_BindVariable("key_menu_left",      &key_menu_left);
    M_BindVariable("key_menu_right",     &key_menu_right);
    M_BindVariable("key_menu_back",      &key_menu_back);
    M_BindVariable("key_menu_forward",   &key_menu_forward);
    M_BindVariable("key_menu_confirm",   &key_menu_confirm);
    M_BindVariable("key_menu_abort",     &key_menu_abort);

    M_BindVariable("key_menu_help",      &key_menu_help);
    M_BindVariable("key_menu_save",      &key_menu_save);
    M_BindVariable("key_menu_load",      &key_menu_load);
    M_BindVariable("key_menu_volume",    &key_menu_volume);
    M_BindVariable("key_menu_detail",    &key_menu_detail);
    M_BindVariable("key_menu_qsave",     &key_menu_qsave);
    M_BindVariable("key_menu_endgame",   &key_menu_endgame);
    M_BindVariable("key_menu_messages",  &key_menu_messages);
    M_BindVariable("key_menu_qload",     &key_menu_qload);
    M_BindVariable("key_menu_quit",      &key_menu_quit);
    M_BindVariable("key_menu_gamma",     &key_menu_gamma);

    M_BindVariable("key_menu_incscreen", &key_menu_incscreen);
    M_BindVariable("key_menu_decscreen", &key_menu_decscreen);
    M_BindVariable("key_demo_quit",      &key_demo_quit);
    M_BindVariable("key_spy",            &key_spy);
}

void M_BindChatControls(unsigned int num_players)
{
    char name[20];
    int i;

    M_BindVariable("key_multi_msg",     &key_multi_msg);

    for (i=0; i<num_players; ++i)
    {
        sprintf(name, "key_multi_msgplayer%i", i + 1);
        M_BindVariable(name, &key_multi_msgplayer[i]);
    }
}

#ifdef _WIN32_WCE

#define WIN32_LEAN_AND_MEAN
#include <windows.h>

static int SystemHasKeyboard(void)
{
    HKEY key;
    DWORD valtype;
    DWORD valsize;
    DWORD result;

    if (RegOpenKeyExW(HKEY_CURRENT_USER,
                      L"\\Software\\Microsoft\\Shell", 0,
                      KEY_READ, &key) != ERROR_SUCCESS)
    {
        return 0;
    }

    valtype = REG_SZ;
    valsize = sizeof(DWORD);

    if (RegQueryValueExW(key, L"HasKeyboard", NULL, &valtype,
                         (LPBYTE) &result, &valsize) != ERROR_SUCCESS)
    {
        result = 0;
    }

    // Close the key

    RegCloseKey(key);

    return result;
}

//
// Apply custom defaults for Windows CE.
//

static void M_ApplyWindowsCEDefaults(void)
{
    // If the system doesn't have a keyboard, patch the default
    // configuration to use the hardware keys.

    if (!SystemHasKeyboard())
    {
        key_use = KEY_F1;
        key_fire = KEY_F2;
        key_menu_activate = KEY_F3;
        key_map_toggle = KEY_F4;

        key_menu_help = 0;
        key_menu_save = 0;
        key_menu_load = 0;
        key_menu_volume = 0;

        key_menu_confirm = KEY_ENTER;
        key_menu_back = KEY_F2;
        key_menu_abort = KEY_F2;
    }
}

#endif

//
// Apply custom patches to the default values depending on the
// platform we are running on.
//

void M_ApplyPlatformDefaults(void)
{
#ifdef _WIN32_WCE
    M_ApplyWindowsCEDefaults();
#endif
}
<|MERGE_RESOLUTION|>--- conflicted
+++ resolved
@@ -129,11 +129,7 @@
 int key_prevweapon = 0;
 int key_nextweapon = 0;
 
-<<<<<<< HEAD
-// Map controls keys:
-=======
 // Map control keys:
->>>>>>> 22fc4057
 
 int key_map_north     = KEY_UPARROW;
 int key_map_south     = KEY_DOWNARROW;
