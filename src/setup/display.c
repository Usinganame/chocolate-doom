//
// Copyright(C) 2005-2014 Simon Howard
//
// This program is free software; you can redistribute it and/or
// modify it under the terms of the GNU General Public License
// as published by the Free Software Foundation; either version 2
// of the License, or (at your option) any later version.
//
// This program is distributed in the hope that it will be useful,
// but WITHOUT ANY WARRANTY; without even the implied warranty of
// MERCHANTABILITY or FITNESS FOR A PARTICULAR PURPOSE.  See the
// GNU General Public License for more details.
//

#include <stdlib.h>
#include <string.h>

#ifdef _WIN32
#define WIN32_LEAN_AND_MEAN
#include <windows.h>
#endif

#include "textscreen.h"
#include "m_config.h"
#include "m_misc.h"
#include "mode.h"

#include "display.h"
#include "config.h"

extern void RestartTextscreen(void);

typedef struct
{
    char *description;
    int bpp;
} pixel_depth_t;

// List of supported pixel depths.

static pixel_depth_t pixel_depths[] =
{
    { "8-bit",    8 },
    { "16-bit",   16 },
    { "24-bit",   24 },
    { "32-bit",   32 },
};

// List of strings containing supported pixel depths.

static char **supported_bpps;
static int num_supported_bpps;

typedef struct 
{
    int w, h;
} screen_mode_t;

// List of aspect ratio-uncorrected modes

static screen_mode_t screen_modes_unscaled[] = 
{
    { 320,  200 },
    { 640,  400 },
    { 960,  600 },
    { 1280, 800 },
    { 1600, 1000 },
    { 0, 0},
};

// List of aspect ratio-corrected modes

static screen_mode_t screen_modes_scaled[] = 
{
    { 256,  200 },
    { 320,  240 },
    { 512,  400 },
    { 640,  480 },
    { 800,  600 },
    { 960,  720 },
    { 1024, 800 },
    { 1280, 960 },
    { 1280, 1000 },
    { 1600, 1200 },
    { 0, 0},
};

// List of fullscreen modes generated at runtime

static screen_mode_t *screen_modes_fullscreen = NULL;
static int num_screen_modes_fullscreen;

static int vidmode = 0;

static char *video_driver = "";
static char *window_position = "";
static int autoadjust_video_settings = 1;
static int aspect_ratio_correct = 1;
static int fullscreen = 1;
static int screen_width = 320;
static int screen_height = 200;
<<<<<<< HEAD
static int screen_bpp = 32; // [cndoom]
=======
static int screen_bpp = 0;
>>>>>>> 63e1c884
static int startup_delay = 1000;
static int usegamma = 4; // [cndoom]

int graphical_startup = 1;
<<<<<<< HEAD
int show_endoom = 0; // [cndoom]
=======
int show_endoom = 1;
int png_screenshots = 0;
>>>>>>> 63e1c884

// These are the last screen width/height values that were chosen by the
// user.  These are used when finding the "nearest" mode, so when 
// changing the fullscreen / aspect ratio options, the setting does not
// jump around.

static int selected_screen_width = 0, selected_screen_height;

// Index into the supported_bpps of the selected pixel depth.

static int selected_bpp = 0;

static int system_video_env_set;

// Set the SDL_VIDEODRIVER environment variable

void SetDisplayDriver(void)
{
    static int first_time = 1;

    if (first_time)
    {
        system_video_env_set = getenv("SDL_VIDEODRIVER") != NULL;

        first_time = 0;
    }
    
    // Don't override the command line environment, if it has been set.

    if (system_video_env_set)
    {
        return;
    }

    // Use the value from the configuration file, if it has been set.

    if (strcmp(video_driver, "") != 0)
    {
        char *env_string;

        env_string = M_StringJoin("SDL_VIDEODRIVER=", video_driver, NULL);
        putenv(env_string);
        free(env_string);
    }
}

// Query SDL as to whether any fullscreen modes are available for the
// specified pixel depth.

static int PixelDepthSupported(int bpp)
{
    SDL_PixelFormat format;
    SDL_Rect **modes;

    format.BitsPerPixel = bpp;
    format.BytesPerPixel = (bpp + 7) / 8;

    modes = SDL_ListModes(&format, SDL_FULLSCREEN);

    return modes != NULL;
}

// Query SDL and populate the supported_bpps array.

static void IdentifyPixelDepths(void)
{
    unsigned int i;
    unsigned int num_depths = sizeof(pixel_depths) / sizeof(*pixel_depths);

    if (supported_bpps != NULL)
    {
        free(supported_bpps);
    }

    supported_bpps = malloc(sizeof(char *) * num_depths);
    num_supported_bpps = 0;

    // Check each bit depth to determine if modes are available.

    for (i = 0; i < num_depths; ++i)
    {
        // If modes are available, add this bit depth to the list.

        if (PixelDepthSupported(pixel_depths[i].bpp))
        {
            supported_bpps[num_supported_bpps] = pixel_depths[i].description;
            ++num_supported_bpps;
        }
    }

    // No supported pixel depths?  That's kind of a problem.  Add 8bpp
    // as a fallback.

    if (num_supported_bpps == 0)
    {
        supported_bpps[0] = pixel_depths[0].description;
        ++num_supported_bpps;
    }
}

// Get the screen pixel depth corresponding to what selected_bpp is set to.

static int GetSelectedBPP(void)
{
    unsigned int num_depths = sizeof(pixel_depths) / sizeof(*pixel_depths);
    unsigned int i;

    // Find which pixel depth is selected, and set screen_bpp.

    for (i = 0; i < num_depths; ++i)
    {
        if (pixel_depths[i].description == supported_bpps[selected_bpp])
        {
            return pixel_depths[i].bpp;
        }
    }

    // Default fallback value.

    return 8;
}

// Get the index into supported_bpps of the specified pixel depth string.

static int GetSupportedBPPIndex(char *description)
{
    unsigned int i;

    for (i = 0; i < num_supported_bpps; ++i)
    {
        if (supported_bpps[i] == description)
        {
            return i;
        }
    }

    return -1;
}

// Set selected_bpp to match screen_bpp.

static int TrySetSelectedBPP(void)
{
    unsigned int num_depths = sizeof(pixel_depths) / sizeof(*pixel_depths);
    unsigned int i;

    // Search pixel_depths, find the bpp that corresponds to screen_bpp,
    // then set selected_bpp to match.

    for (i = 0; i < num_depths; ++i)
    {
        if (pixel_depths[i].bpp == screen_bpp)
        {
            selected_bpp = GetSupportedBPPIndex(pixel_depths[i].description);

            if (selected_bpp >= 0)
            {
                return 1;
            }
        }
    }

    return 0;
}

static void SetSelectedBPP(void)
{
    const SDL_VideoInfo *info;

    if (TrySetSelectedBPP())
    {
        return;
    }

    // screen_bpp does not match any supported pixel depth.  Query SDL
    // to find out what it recommends using.

    info = SDL_GetVideoInfo();

    if (info != NULL && info->vfmt != NULL)
    {
        screen_bpp = info->vfmt->BitsPerPixel;
    }

    // Try again.

    if (!TrySetSelectedBPP())
    {
        // Give up and just use the first in the list.

        selected_bpp = 0;
        screen_bpp = GetSelectedBPP();
    }
}

static void ModeSelected(TXT_UNCAST_ARG(widget), TXT_UNCAST_ARG(mode))
{
    TXT_CAST_ARG(screen_mode_t, mode);

    screen_width = mode->w;
    screen_height = mode->h;

    // This is now the most recently selected screen width

    selected_screen_width = screen_width;
    selected_screen_height = screen_height;
}

static int GoodFullscreenMode(screen_mode_t *mode)
{
    int w, h;

    w = mode->w;
    h = mode->h;

    // 320x200 and 640x400 are always good (special case)

    if ((w == 320 && h == 200) || (w == 640 && h == 400))
    {
        return 1;
    }

    // Special case: 320x240 letterboxed mode is okay (but not aspect
    // ratio corrected 320x240)

    if (w == 320 && h == 240 && !aspect_ratio_correct)
    {
        return 1;
    }

    // Ignore all modes less than 640x480

    return w >= 640 && h >= 480;
}

// Build screen_modes_fullscreen

static void BuildFullscreenModesList(void)
{
    SDL_PixelFormat format;
    SDL_Rect **modes;
    screen_mode_t *m1;
    screen_mode_t *m2;
    screen_mode_t m;
    int num_modes;
    int i;

    // Free the existing modes list, if one exists

    if (screen_modes_fullscreen != NULL)
    {
        free(screen_modes_fullscreen);
    }

    // Get a list of fullscreen modes and find out how many
    // modes are in the list.

    format.BitsPerPixel = screen_bpp;
    format.BytesPerPixel = (screen_bpp + 7) / 8;

    modes = SDL_ListModes(&format, SDL_FULLSCREEN);

    if (modes == NULL || modes == (SDL_Rect **) -1)
    {
        num_modes = 0;
    }
    else
    {
        for (num_modes=0; modes[num_modes] != NULL; ++num_modes);
    }

    // Build the screen_modes_fullscreen array

    screen_modes_fullscreen = malloc(sizeof(screen_mode_t) * (num_modes + 1));

    for (i=0; i<num_modes; ++i)
    {
        screen_modes_fullscreen[i].w = modes[i]->w;
        screen_modes_fullscreen[i].h = modes[i]->h;
    }

    screen_modes_fullscreen[i].w = 0;
    screen_modes_fullscreen[i].h = 0;

    // Reverse the order of the modes list (smallest modes first)

    for (i=0; i<num_modes / 2; ++i)
    {
        m1 = &screen_modes_fullscreen[i];
        m2 = &screen_modes_fullscreen[num_modes - 1 - i];

        memcpy(&m, m1, sizeof(screen_mode_t));
        memcpy(m1, m2, sizeof(screen_mode_t));
        memcpy(m2, &m, sizeof(screen_mode_t));
    }

    num_screen_modes_fullscreen = num_modes;
}

static int FindBestMode(screen_mode_t *modes)
{
    int i;
    int best_mode;
    int best_mode_diff;
    int diff;

    best_mode = -1;
    best_mode_diff = 0;

    for (i=0; modes[i].w != 0; ++i)
    {
        if (fullscreen && !GoodFullscreenMode(&modes[i]))
        {
            continue;
        }

        diff = (selected_screen_width - modes[i].w)
                  * (selected_screen_width - modes[i].w) 
             + (selected_screen_height - modes[i].h)
                  * (selected_screen_height - modes[i].h);

        if (best_mode == -1 || diff < best_mode_diff)
        {
            best_mode_diff = diff;
            best_mode = i;
        }
    }

    return best_mode;
}

static void GenerateModesTable(TXT_UNCAST_ARG(widget),
                               TXT_UNCAST_ARG(modes_table))
{
    TXT_CAST_ARG(txt_table_t, modes_table);
    char buf[15];
    screen_mode_t *modes;
    txt_radiobutton_t *rbutton;
    int i;

    // Pick which modes list to use

    if (fullscreen)
    {
        if (screen_modes_fullscreen == NULL)
        {
            BuildFullscreenModesList();
        }

        modes = screen_modes_fullscreen;
    }
    else if (aspect_ratio_correct) 
    {
        modes = screen_modes_scaled;
    }
    else
    {
        modes = screen_modes_unscaled;
    }

    // Build the table
 
    TXT_ClearTable(modes_table);
    TXT_SetColumnWidths(modes_table, 14, 14, 14, 14, 14);

    for (i=0; modes[i].w != 0; ++i) 
    {
        // Skip bad fullscreen modes

        if (fullscreen && !GoodFullscreenMode(&modes[i]))
        {
            continue;
        }

        M_snprintf(buf, sizeof(buf), "%ix%i", modes[i].w, modes[i].h);
        rbutton = TXT_NewRadioButton(buf, &vidmode, i);
        TXT_AddWidget(modes_table, rbutton);
        TXT_SignalConnect(rbutton, "selected", ModeSelected, &modes[i]);
    }

    // Find the nearest mode in the list that matches the current
    // settings

    vidmode = FindBestMode(modes);

    if (vidmode > 0)
    {
        screen_width = modes[vidmode].w;
        screen_height = modes[vidmode].h;
    }
}

// Callback invoked when the BPP selector is changed.

static void UpdateBPP(TXT_UNCAST_ARG(widget), TXT_UNCAST_ARG(modes_table))
{
    TXT_CAST_ARG(txt_table_t, modes_table);

    screen_bpp = GetSelectedBPP();

    // Rebuild list of fullscreen modes.

    BuildFullscreenModesList();
    GenerateModesTable(NULL, modes_table);
}

static void UpdateModeSeparator(TXT_UNCAST_ARG(widget),
                                TXT_UNCAST_ARG(separator))
{
    TXT_CAST_ARG(txt_separator_t, separator);

    if (fullscreen)
    {
        TXT_SetSeparatorLabel(separator, "Screen mode");
    }
    else
    {
        TXT_SetSeparatorLabel(separator, "Window size");
    }
}

static void AdvancedDisplayConfig(TXT_UNCAST_ARG(widget),
                                  TXT_UNCAST_ARG(modes_table))
{
    TXT_CAST_ARG(txt_table_t, modes_table);
    txt_window_t *window;
    txt_checkbox_t *ar_checkbox;

    window = TXT_NewWindow("Advanced display options");

    TXT_SetColumnWidths(window, 35);

    TXT_AddWidgets(window,
                   ar_checkbox = TXT_NewCheckBox("Fix aspect ratio",
                                                 &aspect_ratio_correct),
                   NULL);

    if (gamemission == heretic || gamemission == hexen || gamemission == strife)
    {
        TXT_AddWidget(window,
                      TXT_NewCheckBox("Graphical startup", &graphical_startup));
    }

    if (gamemission == doom || gamemission == heretic || gamemission == strife)
    {
        TXT_AddWidget(window,
                      TXT_NewCheckBox("Show ENDOOM screen on exit",
                                      &show_endoom));
    }

#ifdef HAVE_LIBPNG
    TXT_AddWidget(window,
                  TXT_NewCheckBox("Save screenshots in PNG format",
                                  &png_screenshots));
#endif

    TXT_SignalConnect(ar_checkbox, "changed", GenerateModesTable, modes_table);
}

void ConfigDisplay(void)
{
    txt_window_t *window;
    txt_table_t *modes_table;
    txt_separator_t *modes_separator;
    txt_table_t *bpp_table;
    txt_window_action_t *advanced_button;
    txt_checkbox_t *fs_checkbox;
    int i;
    int num_columns;
    int num_rows;
    int window_y;

    // What color depths are supported?  Generate supported_bpps array
    // and set selected_bpp to match the current value of screen_bpp.

    IdentifyPixelDepths();
    SetSelectedBPP();

    // First time in? Initialise selected_screen_{width,height}

    if (selected_screen_width == 0)
    {
        selected_screen_width = screen_width;
        selected_screen_height = screen_height;
    }

    // Open the window

    window = TXT_NewWindow("Display Configuration");

    // Some machines can have lots of video modes.  This tries to
    // keep a limit of six lines by increasing the number of
    // columns.  In extreme cases, the window is moved up slightly.

    BuildFullscreenModesList();

    if (num_screen_modes_fullscreen <= 24)
    {
        num_columns = 3;
    }
    else if (num_screen_modes_fullscreen <= 40)
    {
        num_columns = 4;
    }
    else
    {
        num_columns = 5;
    }

    modes_table = TXT_NewTable(num_columns);

    // Build window:

    TXT_AddWidget(window, 
                  fs_checkbox = TXT_NewCheckBox("Full screen", &fullscreen));

    if (num_supported_bpps > 1)
    {
        TXT_AddWidgets(window,
                       TXT_NewSeparator("Color depth"),
                       bpp_table = TXT_NewTable(4),
                       NULL);

        for (i = 0; i < num_supported_bpps; ++i)
        {
            txt_radiobutton_t *button;

            button = TXT_NewRadioButton(supported_bpps[i],
                                        &selected_bpp, i);

            TXT_AddWidget(bpp_table, button);
            TXT_SignalConnect(button, "selected", UpdateBPP, modes_table);
        }
    }

    TXT_AddWidgets(window,
                   modes_separator = TXT_NewSeparator(""),
                   modes_table,
                   NULL);

    TXT_SignalConnect(fs_checkbox, "changed",
                      GenerateModesTable, modes_table);
    TXT_SignalConnect(fs_checkbox, "changed",
                      UpdateModeSeparator, modes_separator);

    // How many rows high will the configuration window be?
    // Need to take into account number of fullscreen modes, and also
    // number of supported pixel depths.
    // The windowed modes list is four rows, so take the maximum of
    // windowed and fullscreen.

    num_rows = (num_screen_modes_fullscreen + num_columns - 1) / num_columns;

    if (num_rows < 4)
    {
        num_rows = 4;
    }

    if (num_supported_bpps > 1)
    {
        num_rows += 2;
    }

    if (num_rows < 14)
    {
        window_y = 8 - ((num_rows + 1) / 2);
    }
    else
    {
        window_y = 1;
    }

    // The window is set at a fixed vertical position.  This keeps
    // the top of the window stationary when switching between
    // fullscreen and windowed mode (which causes the window's
    // height to change).

    TXT_SetWindowPosition(window, TXT_HORIZ_CENTER, TXT_VERT_TOP, 
                                  TXT_SCREEN_W / 2, window_y);

    GenerateModesTable(NULL, modes_table);
    UpdateModeSeparator(NULL, modes_separator);

    // Button to open "advanced" window.
    // Need to pass a pointer to the modes table, as some of the options
    // in there trigger a rebuild of it.

    advanced_button = TXT_NewWindowAction('a', "Advanced");
    TXT_SetWindowAction(window, TXT_HORIZ_CENTER, advanced_button);
    TXT_SignalConnect(advanced_button, "pressed",
                      AdvancedDisplayConfig, modes_table);
}

void BindDisplayVariables(void)
{
    M_BindVariable("autoadjust_video_settings", &autoadjust_video_settings);
    M_BindVariable("aspect_ratio_correct",      &aspect_ratio_correct);
    M_BindVariable("fullscreen",                &fullscreen);
    M_BindVariable("screen_width",              &screen_width);
    M_BindVariable("screen_height",             &screen_height);
    M_BindVariable("screen_bpp",                &screen_bpp);
    M_BindVariable("startup_delay",             &startup_delay);
    M_BindVariable("video_driver",              &video_driver);
    M_BindVariable("window_position",           &window_position);
    M_BindVariable("usegamma",                  &usegamma);
    M_BindVariable("png_screenshots",           &png_screenshots);


    if (gamemission == doom || gamemission == heretic
     || gamemission == strife)
    {
        M_BindVariable("show_endoom",               &show_endoom);
    }

    if (gamemission == heretic || gamemission == hexen || gamemission == strife)
    {
        M_BindVariable("graphical_startup",        &graphical_startup);
    }

    // Windows Vista or later?  Set screen color depth to
    // 32 bits per pixel, as 8-bit palettized screen modes
    // don't work properly in recent versions.

#if defined(_WIN32) && !defined(_WIN32_WCE)
    {
        OSVERSIONINFOEX version_info;

        ZeroMemory(&version_info, sizeof(OSVERSIONINFOEX));
        version_info.dwOSVersionInfoSize = sizeof(OSVERSIONINFOEX);

        GetVersionEx((OSVERSIONINFO *) &version_info);

        if (version_info.dwPlatformId == VER_PLATFORM_WIN32_NT
         && version_info.dwMajorVersion >= 6)
        {
            screen_bpp = 32;
        }
    }
#endif

    // Disable fullscreen by default on OS X, as there is an SDL bug
    // where some old versions of OS X (<= Snow Leopard) crash.

#ifdef __MACOSX__
    fullscreen = 0;
    screen_width = 800;
    screen_height = 600;
#endif
}<|MERGE_RESOLUTION|>--- conflicted
+++ resolved
@@ -99,21 +99,13 @@
 static int fullscreen = 1;
 static int screen_width = 320;
 static int screen_height = 200;
-<<<<<<< HEAD
-static int screen_bpp = 32; // [cndoom]
-=======
 static int screen_bpp = 0;
->>>>>>> 63e1c884
 static int startup_delay = 1000;
 static int usegamma = 4; // [cndoom]
 
 int graphical_startup = 1;
-<<<<<<< HEAD
 int show_endoom = 0; // [cndoom]
-=======
-int show_endoom = 1;
 int png_screenshots = 0;
->>>>>>> 63e1c884
 
 // These are the last screen width/height values that were chosen by the
 // user.  These are used when finding the "nearest" mode, so when 
