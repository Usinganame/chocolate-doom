//
// Copyright(C) 2005-2014 Simon Howard
//
// This program is free software; you can redistribute it and/or
// modify it under the terms of the GNU General Public License
// as published by the Free Software Foundation; either version 2
// of the License, or (at your option) any later version.
//
// This program is distributed in the hope that it will be useful,
// but WITHOUT ANY WARRANTY; without even the implied warranty of
// MERCHANTABILITY or FITNESS FOR A PARTICULAR PURPOSE.  See the
// GNU General Public License for more details.
//

#include <stdlib.h>
#include <string.h>

#ifdef _WIN32
#define WIN32_LEAN_AND_MEAN
#include <windows.h>
#endif

#include "textscreen.h"
#include "m_config.h"
#include "m_misc.h"
#include "mode.h"

#include "display.h"
#include "config.h"

#define WINDOW_HELP_URL "https://www.chocolate-doom.org/setup-display"

extern void RestartTextscreen(void);

typedef struct
{
    int w, h;
} window_size_t;

// List of aspect ratio-uncorrected window sizes:
static window_size_t window_sizes_unscaled[] =
{
    { 320,  200 },
    { 640,  400 },
    { 960,  600 },
    { 1280, 800 },
    { 1600, 1000 },
    { 0, 0},
};

// List of aspect ratio-corrected window sizes:
static window_size_t window_sizes_scaled[] =
{
    { 320,  240 },
    { 512,  400 },
    { 640,  480 },
    { 800,  600 },
    { 960,  720 },
    { 1024, 800 },
    { 1280, 960 },
    { 1600, 1200 },
    { 1920, 1440 },
    { 0, 0},
};

static char *video_driver = "";
static char *window_position = "";
static int aspect_ratio_correct = 1;
<<<<<<< HEAD
static int integer_scaling = 0;
=======
static int vga_porch_flash = 0;
>>>>>>> 8edbbe8a
static int force_software_renderer = 0;
static int fullscreen = 1;
static int fullscreen_width = 0, fullscreen_height = 0;
static int window_width = 640, window_height = 480;
static int startup_delay = 1000;
static int max_scaling_buffer_pixels = 16000000;
static int usegamma = 0;

int graphical_startup = 1;
int show_endoom = 1;
int show_diskicon = 1;
int png_screenshots = 0;

static int system_video_env_set;

// Set the SDL_VIDEODRIVER environment variable

void SetDisplayDriver(void)
{
    static int first_time = 1;

    if (first_time)
    {
        system_video_env_set = getenv("SDL_VIDEODRIVER") != NULL;

        first_time = 0;
    }

    // Don't override the command line environment, if it has been set.

    if (system_video_env_set)
    {
        return;
    }

    // Use the value from the configuration file, if it has been set.

    if (strcmp(video_driver, "") != 0)
    {
        char *env_string;

        env_string = M_StringJoin("SDL_VIDEODRIVER=", video_driver, NULL);
        putenv(env_string);
        free(env_string);
    }
}

static void WindowSizeSelected(TXT_UNCAST_ARG(widget), TXT_UNCAST_ARG(size))
{
    TXT_CAST_ARG(window_size_t, size);

    window_width = size->w;
    window_height = size->h;
}

static txt_radiobutton_t *SizeSelectButton(window_size_t *size)
{
    char buf[15];
    txt_radiobutton_t *result;

    M_snprintf(buf, sizeof(buf), "%ix%i", size->w, size->h);
    result = TXT_NewRadioButton(buf, &window_width, size->w);
    TXT_SignalConnect(result, "selected", WindowSizeSelected, size);

    return result;
}

static void GenerateSizesTable(TXT_UNCAST_ARG(widget),
                               TXT_UNCAST_ARG(sizes_table))
{
    TXT_CAST_ARG(txt_table_t, sizes_table);
    window_size_t *sizes;
    boolean have_size;
    int i;

    // Pick which window sizes list to use
    if (aspect_ratio_correct)
    {
        sizes = window_sizes_scaled;
    }
    else
    {
        sizes = window_sizes_unscaled;
    }

    // Build the table
    TXT_ClearTable(sizes_table);
    TXT_SetColumnWidths(sizes_table, 14, 14, 14);

    TXT_AddWidget(sizes_table, TXT_NewSeparator("Window size"));

    have_size = false;

    for (i = 0; sizes[i].w != 0; ++i)
    {
        TXT_AddWidget(sizes_table, SizeSelectButton(&sizes[i]));
        have_size = have_size || window_width == sizes[i].w;
    }

    // Windows can be any arbitrary size. We key off the width of the
    // window in pixels. If the current size is not in the list of
    // standard (integer multiply) sizes, create a special button to
    // mean "the current window size".
    if (!have_size)
    {
        static window_size_t current_size;
        current_size.w = window_width;
        current_size.h = window_height;
        TXT_AddWidget(sizes_table, SizeSelectButton(&current_size));
    }
}

static void AdvancedDisplayConfig(TXT_UNCAST_ARG(widget),
                                  TXT_UNCAST_ARG(sizes_table))
{
    TXT_CAST_ARG(txt_table_t, sizes_table);
    txt_window_t *window;
    txt_checkbox_t *ar_checkbox;

    window = TXT_NewWindow("Advanced display options");

    TXT_SetWindowHelpURL(window, WINDOW_HELP_URL);

    TXT_SetColumnWidths(window, 40);

    TXT_AddWidgets(window,
        ar_checkbox = TXT_NewCheckBox("Fix aspect ratio",
                                      &aspect_ratio_correct),
#if SDL_VERSION_ATLEAST(2, 0, 5)
        TXT_NewCheckBox("Integer scaling", &integer_scaling),
#endif
        TXT_If(gamemission == heretic || gamemission == hexen
            || gamemission == strife,
            TXT_NewCheckBox("Graphical startup", &graphical_startup)),
        TXT_If(gamemission == doom || gamemission == heretic
            || gamemission == strife,
            TXT_NewCheckBox("Show ENDOOM screen on exit",
                            &show_endoom)),
#ifdef HAVE_LIBPNG
        TXT_NewCheckBox("Save screenshots in PNG format",
                        &png_screenshots),
#endif
        TXT_NewCheckBox("Flash borders (VGA porch emulation)",
                        &vga_porch_flash),
        NULL);

    TXT_SignalConnect(ar_checkbox, "changed", GenerateSizesTable, sizes_table);
}

void ConfigDisplay(void)
{
    txt_window_t *window;
    txt_table_t *sizes_table;
    txt_window_action_t *advanced_button;

    // Open the window
    window = TXT_NewWindow("Display Configuration");
    TXT_SetWindowHelpURL(window, WINDOW_HELP_URL);

    // Build window:
    TXT_AddWidgets(window,
        TXT_NewCheckBox("Full screen", &fullscreen),
        TXT_NewConditional(&fullscreen, 0,
            sizes_table = TXT_NewTable(3)),
        NULL);

    TXT_SetColumnWidths(window, 42);

    // The window is set at a fixed vertical position.  This keeps
    // the top of the window stationary when switching between
    // fullscreen and windowed mode (which causes the window's
    // height to change).
    TXT_SetWindowPosition(window, TXT_HORIZ_CENTER, TXT_VERT_TOP,
                                  TXT_SCREEN_W / 2, 6);

    GenerateSizesTable(NULL, sizes_table);

    // Button to open "advanced" window.
    // Need to pass a pointer to the window sizes table, as some of the options
    // in there trigger a rebuild of it.
    advanced_button = TXT_NewWindowAction('a', "Advanced");
    TXT_SetWindowAction(window, TXT_HORIZ_CENTER, advanced_button);
    TXT_SignalConnect(advanced_button, "pressed",
                      AdvancedDisplayConfig, sizes_table);
}

void BindDisplayVariables(void)
{
    M_BindIntVariable("aspect_ratio_correct",      &aspect_ratio_correct);
    M_BindIntVariable("integer_scaling",           &integer_scaling);
    M_BindIntVariable("fullscreen",                &fullscreen);
    M_BindIntVariable("fullscreen_width",          &fullscreen_width);
    M_BindIntVariable("fullscreen_height",         &fullscreen_height);
    M_BindIntVariable("window_width",              &window_width);
    M_BindIntVariable("window_height",             &window_height);
    M_BindIntVariable("startup_delay",             &startup_delay);
    M_BindStringVariable("video_driver",           &video_driver);
    M_BindStringVariable("window_position",        &window_position);
    M_BindIntVariable("usegamma",                  &usegamma);
    M_BindIntVariable("png_screenshots",           &png_screenshots);
    M_BindIntVariable("vga_porch_flash",           &vga_porch_flash);
    M_BindIntVariable("force_software_renderer",   &force_software_renderer);
    M_BindIntVariable("max_scaling_buffer_pixels", &max_scaling_buffer_pixels);

    if (gamemission == doom || gamemission == heretic
     || gamemission == strife)
    {
        M_BindIntVariable("show_endoom",               &show_endoom);
    }

    if (gamemission == doom || gamemission == strife)
    {
        M_BindIntVariable("show_diskicon",             &show_diskicon);
    }

    if (gamemission == heretic || gamemission == hexen || gamemission == strife)
    {
        M_BindIntVariable("graphical_startup",        &graphical_startup);
    }
}<|MERGE_RESOLUTION|>--- conflicted
+++ resolved
@@ -66,11 +66,8 @@
 static char *video_driver = "";
 static char *window_position = "";
 static int aspect_ratio_correct = 1;
-<<<<<<< HEAD
 static int integer_scaling = 0;
-=======
 static int vga_porch_flash = 0;
->>>>>>> 8edbbe8a
 static int force_software_renderer = 0;
 static int fullscreen = 1;
 static int fullscreen_width = 0, fullscreen_height = 0;
