--- conflicted
+++ resolved
@@ -470,31 +470,16 @@
 
 void BindDisplayVariables(void)
 {
-<<<<<<< HEAD
-    M_BindVariable("autoadjust_video_settings", &autoadjust_video_settings);
-    M_BindVariable("aspect_ratio_correct",      &aspect_ratio_correct);
-    M_BindVariable("fullscreen",                &fullscreen);
-    M_BindVariable("screen_width",              &screen_width);
-    M_BindVariable("screen_height",             &screen_height);
-    M_BindVariable("startup_delay",             &startup_delay);
-    M_BindVariable("video_driver",              &video_driver);
-    M_BindVariable("window_position",           &window_position);
-    M_BindVariable("usegamma",                  &usegamma);
-    M_BindVariable("png_screenshots",           &png_screenshots);
-=======
     M_BindIntVariable("autoadjust_video_settings", &autoadjust_video_settings);
     M_BindIntVariable("aspect_ratio_correct",      &aspect_ratio_correct);
     M_BindIntVariable("fullscreen",                &fullscreen);
     M_BindIntVariable("screen_width",              &screen_width);
     M_BindIntVariable("screen_height",             &screen_height);
-    M_BindIntVariable("screen_bpp",                &screen_bpp);
     M_BindIntVariable("startup_delay",             &startup_delay);
     M_BindStringVariable("video_driver",           &video_driver);
     M_BindStringVariable("window_position",        &window_position);
     M_BindIntVariable("usegamma",                  &usegamma);
     M_BindIntVariable("png_screenshots",           &png_screenshots);
->>>>>>> f30f390e
-
 
     if (gamemission == doom || gamemission == heretic
      || gamemission == strife)
