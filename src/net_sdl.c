--- conflicted
+++ resolved
@@ -218,7 +218,7 @@
     host = SDLNet_Read32(&ip->host);
     port = SDLNet_Read16(&ip->port);
 
-    M_snprintf(buffer, buffer_len, "%i.%i.%i.%i",
+    X_snprintf(buffer, buffer_len, "%i.%i.%i.%i",
                (host >> 24) & 0xff, (host >> 16) & 0xff,
                (host >> 8) & 0xff, host & 0xff);
 
@@ -229,7 +229,7 @@
     if (port != DEFAULT_PORT)
     {
         char portbuf[10];
-        M_snprintf(portbuf, sizeof(portbuf), ":%i", port);
+        X_snprintf(portbuf, sizeof(portbuf), ":%i", port);
         M_StringConcat(buffer, portbuf, buffer_len);
     }
 }
@@ -423,11 +423,6 @@
     return ResolveAddress(IP_PROTOCOL_TCP, address);
 }
 
-<<<<<<< HEAD
-    X_snprintf(buffer, buffer_len, "%i.%i.%i.%i",
-               (host >> 24) & 0xff, (host >> 16) & 0xff,
-               (host >> 8) & 0xff, host & 0xff);
-=======
 //
 // TCP module implementation
 //
@@ -436,7 +431,6 @@
 // used in conjunction with net_vanilla.c to play games against vanilla
 // Doom.
 //
->>>>>>> 106110cc
 
 static boolean NET_TCP_InitClient(void)
 {
@@ -465,13 +459,7 @@
     tcpsocket = SDLNet_TCP_Open(&addr);
     if (tcpsocket == NULL)
     {
-<<<<<<< HEAD
-        char portbuf[10];
-        X_snprintf(portbuf, sizeof(portbuf), ":%i", port);
-        X_StringConcat(buffer, portbuf, buffer_len);
-=======
         I_Error("NET_TCP_InitServer: Unable to bind to port %i", port);
->>>>>>> 106110cc
     }
 
     tcp_initted = true;
@@ -494,10 +482,6 @@
                 "%s", buf, SDLNet_GetError());
     }
 
-<<<<<<< HEAD
-    addr_hostname = X_StringDuplicate(address);
-    if (colon != NULL)
-=======
     SDLNet_TCP_AddSocket(active_sockets, sock);
     ap->tcp_sock = sock;
 }
@@ -513,7 +497,6 @@
     NET_SetPosition(packet, 0);
 
     while (NET_ReadInt8(packet, &b))
->>>>>>> 106110cc
     {
         NET_WriteInt8(result, b);
         if (b == FRAMECHAR)
