//
// Copyright(C) 1993-1996 Id Software, Inc.
// Copyright(C) 2005-2014 Simon Howard
//
// This program is free software; you can redistribute it and/or
// modify it under the terms of the GNU General Public License
// as published by the Free Software Foundation; either version 2
// of the License, or (at your option) any later version.
//
// This program is distributed in the hope that it will be useful,
// but WITHOUT ANY WARRANTY; without even the implied warranty of
// MERCHANTABILITY or FITNESS FOR A PARTICULAR PURPOSE.  See the
// GNU General Public License for more details.
//
// DESCRIPTION:
//	Archiving: SaveGame I/O.
//


#include <stdio.h>
#include <stdlib.h>

#include "safe.h"

#include "dstrings.h"
#include "deh_main.h"
#include "i_system.h"
#include "z_zone.h"
#include "p_local.h"
#include "p_saveg.h"

// State.
#include "doomstat.h"
#include "g_game.h"
#include "m_misc.h"
#include "r_state.h"

FILE *save_stream;
int savegamelength;
boolean savegame_error;

// Get the filename of a temporary file to write the savegame to.  After
// the file has been successfully saved, it will be renamed to the 
// real file.

char *P_TempSaveGameFile(void)
{
    static char *filename = NULL;

    if (filename == NULL)
    {
        filename = M_StringJoin(savegamedir, "temp.dsg", NULL);
    }

    return filename;
}

// Get the filename of the save game file to use for the specified slot.

char *P_SaveGameFile(int slot)
{
    static char *filename = NULL;
    static size_t filename_size = 0;
    char basename[32];

    if (filename == NULL)
    {
        filename_size = strlen(savegamedir) + 32;
        filename = X_AllocArray(char, filename_size);
    }

    DEH_snprintf(basename, 32, SAVEGAMENAME "%d.dsg", slot);
    X_snprintf(filename, filename_size, "%s%s", savegamedir, basename);

    return filename;
}

// Endian-safe integer read/write functions

static byte saveg_read8(void)
{
    byte result = -1;

    if (fread(&result, 1, 1, save_stream) < 1)
    {
        if (!savegame_error)
        {
            fprintf(stderr, "saveg_read8: Unexpected end of file while "
                            "reading save game\n");

            savegame_error = true;
        }
    }

    return result;
}

static void saveg_write8(byte value)
{
    if (fwrite(&value, 1, 1, save_stream) < 1)
    {
        if (!savegame_error)
        {
            fprintf(stderr, "saveg_write8: Error while writing save game\n");

            savegame_error = true;
        }
    }
}

static short saveg_read16(void)
{
    int result;

    result = saveg_read8();
    result |= saveg_read8() << 8;

    return result;
}

static void saveg_write16(short value)
{
    saveg_write8(value & 0xff);
    saveg_write8((value >> 8) & 0xff);
}

static int saveg_read32(void)
{
    int result;

    result = saveg_read8();
    result |= saveg_read8() << 8;
    result |= saveg_read8() << 16;
    result |= saveg_read8() << 24;

    return result;
}

static void saveg_write32(int value)
{
    saveg_write8(value & 0xff);
    saveg_write8((value >> 8) & 0xff);
    saveg_write8((value >> 16) & 0xff);
    saveg_write8((value >> 24) & 0xff);
}

// Pad to 4-byte boundaries

static void saveg_read_pad(void)
{
    unsigned long pos;
    int padding;
    int i;

    pos = ftell(save_stream);

    padding = (4 - (pos & 3)) & 3;

    for (i=0; i<padding; ++i)
    {
        saveg_read8();
    }
}

static void saveg_write_pad(void)
{
    unsigned long pos;
    int padding;
    int i;

    pos = ftell(save_stream);

    padding = (4 - (pos & 3)) & 3;

    for (i=0; i<padding; ++i)
    {
        saveg_write8(0);
    }
}


// Pointers

static void *saveg_readp(void)
{
    return (void *) (intptr_t) saveg_read32();
}

static void saveg_writep(const void *p)
{
    saveg_write32((intptr_t) p);
}

// Enum values are 32-bit integers.

#define saveg_read_enum saveg_read32
#define saveg_write_enum saveg_write32

//
// Structure read/write functions
//

//
// mapthing_t
//

static void saveg_read_mapthing_t(mapthing_t *str)
{
    // short x;
    str->x = saveg_read16();

    // short y;
    str->y = saveg_read16();

    // short angle;
    str->angle = saveg_read16();

    // short type;
    str->type = saveg_read16();

    // short options;
    str->options = saveg_read16();
}

static void saveg_write_mapthing_t(mapthing_t *str)
{
    // short x;
    saveg_write16(str->x);

    // short y;
    saveg_write16(str->y);

    // short angle;
    saveg_write16(str->angle);

    // short type;
    saveg_write16(str->type);

    // short options;
    saveg_write16(str->options);
}

//
// actionf_t
// 

static void saveg_read_actionf_t(actionf_t *str)
{
    // actionf_p1 acp1;
    str->acp1 = saveg_readp();
}

static void saveg_write_actionf_t(actionf_t *str)
{
    // actionf_p1 acp1;
    saveg_writep(str->acp1);
}

//
// think_t
//
// This is just an actionf_t.
//

#define saveg_read_think_t saveg_read_actionf_t
#define saveg_write_think_t saveg_write_actionf_t

//
// thinker_t
//

static void saveg_read_thinker_t(thinker_t *str)
{
    // struct thinker_s* prev;
    str->prev = saveg_readp();

    // struct thinker_s* next;
    str->next = saveg_readp();

    // think_t function;
    saveg_read_think_t(&str->function);
}

static void saveg_write_thinker_t(thinker_t *str)
{
    // struct thinker_s* prev;
    saveg_writep(str->prev);

    // struct thinker_s* next;
    saveg_writep(str->next);

    // think_t function;
    saveg_write_think_t(&str->function);
}

//
// mobj_t
//

static void saveg_read_mobj_t(mobj_t *str)
{
    int pl;

    // thinker_t thinker;
    saveg_read_thinker_t(&str->thinker);

    // fixed_t x;
    str->x = saveg_read32();

    // fixed_t y;
    str->y = saveg_read32();

    // fixed_t z;
    str->z = saveg_read32();

    // struct mobj_s* snext;
    str->snext = saveg_readp();

    // struct mobj_s* sprev;
    str->sprev = saveg_readp();

    // angle_t angle;
    str->angle = saveg_read32();

    // spritenum_t sprite;
    str->sprite = saveg_read_enum();

    // int frame;
    str->frame = saveg_read32();

    // struct mobj_s* bnext;
    str->bnext = saveg_readp();

    // struct mobj_s* bprev;
    str->bprev = saveg_readp();

    // struct subsector_s* subsector;
    str->subsector = saveg_readp();

    // fixed_t floorz;
    str->floorz = saveg_read32();

    // fixed_t ceilingz;
    str->ceilingz = saveg_read32();

    // fixed_t radius;
    str->radius = saveg_read32();

    // fixed_t height;
    str->height = saveg_read32();

    // fixed_t momx;
    str->momx = saveg_read32();

    // fixed_t momy;
    str->momy = saveg_read32();

    // fixed_t momz;
    str->momz = saveg_read32();

    // int validcount;
    str->validcount = saveg_read32();

    // mobjtype_t type;
    str->type = saveg_read_enum();

    // mobjinfo_t* info;
    str->info = saveg_readp();

    // int tics;
    str->tics = saveg_read32();

    // state_t* state;
    str->state = &states[saveg_read32()];

    // int flags;
    str->flags = saveg_read32();

    // int health;
    str->health = saveg_read32();

    // int movedir;
    str->movedir = saveg_read32();

    // int movecount;
    str->movecount = saveg_read32();

    // struct mobj_s* target;
    str->target = saveg_readp();

    // int reactiontime;
    str->reactiontime = saveg_read32();

    // int threshold;
    str->threshold = saveg_read32();

    // struct player_s* player;
    pl = saveg_read32();

    if (pl > 0)
    {
        str->player = &players[pl - 1];
        str->player->mo = str;
    }
    else
    {
        str->player = NULL;
    }

    // int lastlook;
    str->lastlook = saveg_read32();

    // mapthing_t spawnpoint;
    saveg_read_mapthing_t(&str->spawnpoint);

    // struct mobj_s* tracer;
    str->tracer = saveg_readp();
}

static void saveg_write_mobj_t(mobj_t *str)
{
    // thinker_t thinker;
    saveg_write_thinker_t(&str->thinker);

    // fixed_t x;
    saveg_write32(str->x);

    // fixed_t y;
    saveg_write32(str->y);

    // fixed_t z;
    saveg_write32(str->z);

    // struct mobj_s* snext;
    saveg_writep(str->snext);

    // struct mobj_s* sprev;
    saveg_writep(str->sprev);

    // angle_t angle;
    saveg_write32(str->angle);

    // spritenum_t sprite;
    saveg_write_enum(str->sprite);

    // int frame;
    saveg_write32(str->frame);

    // struct mobj_s* bnext;
    saveg_writep(str->bnext);

    // struct mobj_s* bprev;
    saveg_writep(str->bprev);

    // struct subsector_s* subsector;
    saveg_writep(str->subsector);

    // fixed_t floorz;
    saveg_write32(str->floorz);

    // fixed_t ceilingz;
    saveg_write32(str->ceilingz);

    // fixed_t radius;
    saveg_write32(str->radius);

    // fixed_t height;
    saveg_write32(str->height);

    // fixed_t momx;
    saveg_write32(str->momx);

    // fixed_t momy;
    saveg_write32(str->momy);

    // fixed_t momz;
    saveg_write32(str->momz);

    // int validcount;
    saveg_write32(str->validcount);

    // mobjtype_t type;
    saveg_write_enum(str->type);

    // mobjinfo_t* info;
    saveg_writep(str->info);

    // int tics;
    saveg_write32(str->tics);

    // state_t* state;
    saveg_write32(str->state - states);

    // int flags;
    saveg_write32(str->flags);

    // int health;
    saveg_write32(str->health);

    // int movedir;
    saveg_write32(str->movedir);

    // int movecount;
    saveg_write32(str->movecount);

    // struct mobj_s* target;
    saveg_writep(str->target);

    // int reactiontime;
    saveg_write32(str->reactiontime);

    // int threshold;
    saveg_write32(str->threshold);

    // struct player_s* player;
    if (str->player)
    {
        saveg_write32(str->player - players + 1);
    }
    else
    {
        saveg_write32(0);
    }

    // int lastlook;
    saveg_write32(str->lastlook);

    // mapthing_t spawnpoint;
    saveg_write_mapthing_t(&str->spawnpoint);

    // struct mobj_s* tracer;
    saveg_writep(str->tracer);
}


//
// ticcmd_t
//

static void saveg_read_ticcmd_t(ticcmd_t *str)
{

    // signed char forwardmove;
    str->forwardmove = saveg_read8();

    // signed char sidemove;
    str->sidemove = saveg_read8();

    // short angleturn;
    str->angleturn = saveg_read16();

    // short consistancy;
    str->consistancy = saveg_read16();

    // byte chatchar;
    str->chatchar = saveg_read8();

    // byte buttons;
    str->buttons = saveg_read8();
}

static void saveg_write_ticcmd_t(ticcmd_t *str)
{

    // signed char forwardmove;
    saveg_write8(str->forwardmove);

    // signed char sidemove;
    saveg_write8(str->sidemove);

    // short angleturn;
    saveg_write16(str->angleturn);

    // short consistancy;
    saveg_write16(str->consistancy);

    // byte chatchar;
    saveg_write8(str->chatchar);

    // byte buttons;
    saveg_write8(str->buttons);
}

//
// pspdef_t
//

static void saveg_read_pspdef_t(pspdef_t *str)
{
    int state;

    // state_t* state;
    state = saveg_read32();

    if (state > 0)
    {
        str->state = &states[state];
    }
    else
    {
        str->state = NULL;
    }

    // int tics;
    str->tics = saveg_read32();

    // fixed_t sx;
    str->sx = saveg_read32();

    // fixed_t sy;
    str->sy = saveg_read32();
}

static void saveg_write_pspdef_t(pspdef_t *str)
{
    // state_t* state;
    if (str->state)
    {
        saveg_write32(str->state - states);
    }
    else
    {
        saveg_write32(0);
    }

    // int tics;
    saveg_write32(str->tics);

    // fixed_t sx;
    saveg_write32(str->sx);

    // fixed_t sy;
    saveg_write32(str->sy);
}

//
// player_t
//

static void saveg_read_player_t(player_t *str)
{
    int i;

    // mobj_t* mo;
    str->mo = saveg_readp();

    // playerstate_t playerstate;
    str->playerstate = saveg_read_enum();

    // ticcmd_t cmd;
    saveg_read_ticcmd_t(&str->cmd);

    // fixed_t viewz;
    str->viewz = saveg_read32();

    // fixed_t viewheight;
    str->viewheight = saveg_read32();

    // fixed_t deltaviewheight;
    str->deltaviewheight = saveg_read32();

    // fixed_t bob;
    str->bob = saveg_read32();

    // int health;
    str->health = saveg_read32();

    // int armorpoints;
    str->armorpoints = saveg_read32();

    // int armortype;
    str->armortype = saveg_read32();

    // int powers[NUMPOWERS];
    for (i=0; i<NUMPOWERS; ++i)
    {
        str->powers[i] = saveg_read32();
    }

    // boolean cards[NUMCARDS];
    for (i=0; i<NUMCARDS; ++i)
    {
        str->cards[i] = saveg_read32();
    }

    // boolean backpack;
    str->backpack = saveg_read32();

    // int frags[MAXPLAYERS];
    for (i=0; i<MAXPLAYERS; ++i)
    {
        str->frags[i] = saveg_read32();
    }

    // weapontype_t readyweapon;
    str->readyweapon = saveg_read_enum();

    // weapontype_t pendingweapon;
    str->pendingweapon = saveg_read_enum();

    // boolean weaponowned[NUMWEAPONS];
    for (i=0; i<NUMWEAPONS; ++i)
    {
        str->weaponowned[i] = saveg_read32();
    }

    // int ammo[NUMAMMO];
    for (i=0; i<NUMAMMO; ++i)
    {
        str->ammo[i] = saveg_read32();
    }

    // int maxammo[NUMAMMO];
    for (i=0; i<NUMAMMO; ++i)
    {
        str->maxammo[i] = saveg_read32();
    }

    // int attackdown;
    str->attackdown = saveg_read32();

    // int usedown;
    str->usedown = saveg_read32();

    // int cheats;
    str->cheats = saveg_read32();

    // int refire;
    str->refire = saveg_read32();

    // int killcount;
    str->killcount = saveg_read32();

    // int itemcount;
    str->itemcount = saveg_read32();

    // int secretcount;
    str->secretcount = saveg_read32();

    // char* message;
    str->message = saveg_readp();

    // int damagecount;
    str->damagecount = saveg_read32();

    // int bonuscount;
    str->bonuscount = saveg_read32();

    // mobj_t* attacker;
    str->attacker = saveg_readp();

    // int extralight;
    str->extralight = saveg_read32();

    // int fixedcolormap;
    str->fixedcolormap = saveg_read32();

    // int colormap;
    str->colormap = saveg_read32();

    // pspdef_t psprites[NUMPSPRITES];
    for (i=0; i<NUMPSPRITES; ++i)
    {
        saveg_read_pspdef_t(&str->psprites[i]);
    }

    // boolean didsecret;
    str->didsecret = saveg_read32();
}

static void saveg_write_player_t(player_t *str)
{
    int i;

    // mobj_t* mo;
    saveg_writep(str->mo);

    // playerstate_t playerstate;
    saveg_write_enum(str->playerstate);

    // ticcmd_t cmd;
    saveg_write_ticcmd_t(&str->cmd);

    // fixed_t viewz;
    saveg_write32(str->viewz);

    // fixed_t viewheight;
    saveg_write32(str->viewheight);

    // fixed_t deltaviewheight;
    saveg_write32(str->deltaviewheight);

    // fixed_t bob;
    saveg_write32(str->bob);

    // int health;
    saveg_write32(str->health);

    // int armorpoints;
    saveg_write32(str->armorpoints);

    // int armortype;
    saveg_write32(str->armortype);

    // int powers[NUMPOWERS];
    for (i=0; i<NUMPOWERS; ++i)
    {
        saveg_write32(str->powers[i]);
    }

    // boolean cards[NUMCARDS];
    for (i=0; i<NUMCARDS; ++i)
    {
        saveg_write32(str->cards[i]);
    }

    // boolean backpack;
    saveg_write32(str->backpack);

    // int frags[MAXPLAYERS];
    for (i=0; i<MAXPLAYERS; ++i)
    {
        saveg_write32(str->frags[i]);
    }

    // weapontype_t readyweapon;
    saveg_write_enum(str->readyweapon);

    // weapontype_t pendingweapon;
    saveg_write_enum(str->pendingweapon);

    // boolean weaponowned[NUMWEAPONS];
    for (i=0; i<NUMWEAPONS; ++i)
    {
        saveg_write32(str->weaponowned[i]);
    }

    // int ammo[NUMAMMO];
    for (i=0; i<NUMAMMO; ++i)
    {
        saveg_write32(str->ammo[i]);
    }

    // int maxammo[NUMAMMO];
    for (i=0; i<NUMAMMO; ++i)
    {
        saveg_write32(str->maxammo[i]);
    }

    // int attackdown;
    saveg_write32(str->attackdown);

    // int usedown;
    saveg_write32(str->usedown);

    // int cheats;
    saveg_write32(str->cheats);

    // int refire;
    saveg_write32(str->refire);

    // int killcount;
    saveg_write32(str->killcount);

    // int itemcount;
    saveg_write32(str->itemcount);

    // int secretcount;
    saveg_write32(str->secretcount);

    // char* message;
    saveg_writep(str->message);

    // int damagecount;
    saveg_write32(str->damagecount);

    // int bonuscount;
    saveg_write32(str->bonuscount);

    // mobj_t* attacker;
    saveg_writep(str->attacker);

    // int extralight;
    saveg_write32(str->extralight);

    // int fixedcolormap;
    saveg_write32(str->fixedcolormap);

    // int colormap;
    saveg_write32(str->colormap);

    // pspdef_t psprites[NUMPSPRITES];
    for (i=0; i<NUMPSPRITES; ++i)
    {
        saveg_write_pspdef_t(&str->psprites[i]);
    }

    // boolean didsecret;
    saveg_write32(str->didsecret);
}


//
// ceiling_t
//

static void saveg_read_ceiling_t(ceiling_t *str)
{
    int sector;

    // thinker_t thinker;
    saveg_read_thinker_t(&str->thinker);

    // ceiling_e type;
    str->type = saveg_read_enum();

    // sector_t* sector;
    sector = saveg_read32();
    str->sector = &sectors[sector];

    // fixed_t bottomheight;
    str->bottomheight = saveg_read32();

    // fixed_t topheight;
    str->topheight = saveg_read32();

    // fixed_t speed;
    str->speed = saveg_read32();

    // boolean crush;
    str->crush = saveg_read32();

    // int direction;
    str->direction = saveg_read32();

    // int tag;
    str->tag = saveg_read32();

    // int olddirection;
    str->olddirection = saveg_read32();
}

static void saveg_write_ceiling_t(ceiling_t *str)
{
    // thinker_t thinker;
    saveg_write_thinker_t(&str->thinker);

    // ceiling_e type;
    saveg_write_enum(str->type);

    // sector_t* sector;
    saveg_write32(str->sector - sectors);

    // fixed_t bottomheight;
    saveg_write32(str->bottomheight);

    // fixed_t topheight;
    saveg_write32(str->topheight);

    // fixed_t speed;
    saveg_write32(str->speed);

    // boolean crush;
    saveg_write32(str->crush);

    // int direction;
    saveg_write32(str->direction);

    // int tag;
    saveg_write32(str->tag);

    // int olddirection;
    saveg_write32(str->olddirection);
}

//
// vldoor_t
//

static void saveg_read_vldoor_t(vldoor_t *str)
{
    int sector;

    // thinker_t thinker;
    saveg_read_thinker_t(&str->thinker);

    // vldoor_e type;
    str->type = saveg_read_enum();

    // sector_t* sector;
    sector = saveg_read32();
    str->sector = &sectors[sector];

    // fixed_t topheight;
    str->topheight = saveg_read32();

    // fixed_t speed;
    str->speed = saveg_read32();

    // int direction;
    str->direction = saveg_read32();

    // int topwait;
    str->topwait = saveg_read32();

    // int topcountdown;
    str->topcountdown = saveg_read32();
}

static void saveg_write_vldoor_t(vldoor_t *str)
{
    // thinker_t thinker;
    saveg_write_thinker_t(&str->thinker);

    // vldoor_e type;
    saveg_write_enum(str->type);

    // sector_t* sector;
    saveg_write32(str->sector - sectors);

    // fixed_t topheight;
    saveg_write32(str->topheight);

    // fixed_t speed;
    saveg_write32(str->speed);

    // int direction;
    saveg_write32(str->direction);

    // int topwait;
    saveg_write32(str->topwait);

    // int topcountdown;
    saveg_write32(str->topcountdown);
}

//
// floormove_t
//

static void saveg_read_floormove_t(floormove_t *str)
{
    int sector;

    // thinker_t thinker;
    saveg_read_thinker_t(&str->thinker);

    // floor_e type;
    str->type = saveg_read_enum();

    // boolean crush;
    str->crush = saveg_read32();

    // sector_t* sector;
    sector = saveg_read32();
    str->sector = &sectors[sector];

    // int direction;
    str->direction = saveg_read32();

    // int newspecial;
    str->newspecial = saveg_read32();

    // short texture;
    str->texture = saveg_read16();

    // fixed_t floordestheight;
    str->floordestheight = saveg_read32();

    // fixed_t speed;
    str->speed = saveg_read32();
}

static void saveg_write_floormove_t(floormove_t *str)
{
    // thinker_t thinker;
    saveg_write_thinker_t(&str->thinker);

    // floor_e type;
    saveg_write_enum(str->type);

    // boolean crush;
    saveg_write32(str->crush);

    // sector_t* sector;
    saveg_write32(str->sector - sectors);

    // int direction;
    saveg_write32(str->direction);

    // int newspecial;
    saveg_write32(str->newspecial);

    // short texture;
    saveg_write16(str->texture);

    // fixed_t floordestheight;
    saveg_write32(str->floordestheight);

    // fixed_t speed;
    saveg_write32(str->speed);
}

//
// plat_t
//

static void saveg_read_plat_t(plat_t *str)
{
    int sector;

    // thinker_t thinker;
    saveg_read_thinker_t(&str->thinker);

    // sector_t* sector;
    sector = saveg_read32();
    str->sector = &sectors[sector];

    // fixed_t speed;
    str->speed = saveg_read32();

    // fixed_t low;
    str->low = saveg_read32();

    // fixed_t high;
    str->high = saveg_read32();

    // int wait;
    str->wait = saveg_read32();

    // int count;
    str->count = saveg_read32();

    // plat_e status;
    str->status = saveg_read_enum();

    // plat_e oldstatus;
    str->oldstatus = saveg_read_enum();

    // boolean crush;
    str->crush = saveg_read32();

    // int tag;
    str->tag = saveg_read32();

    // plattype_e type;
    str->type = saveg_read_enum();
}

static void saveg_write_plat_t(plat_t *str)
{
    // thinker_t thinker;
    saveg_write_thinker_t(&str->thinker);

    // sector_t* sector;
    saveg_write32(str->sector - sectors);

    // fixed_t speed;
    saveg_write32(str->speed);

    // fixed_t low;
    saveg_write32(str->low);

    // fixed_t high;
    saveg_write32(str->high);

    // int wait;
    saveg_write32(str->wait);

    // int count;
    saveg_write32(str->count);

    // plat_e status;
    saveg_write_enum(str->status);

    // plat_e oldstatus;
    saveg_write_enum(str->oldstatus);

    // boolean crush;
    saveg_write32(str->crush);

    // int tag;
    saveg_write32(str->tag);

    // plattype_e type;
    saveg_write_enum(str->type);
}

//
// lightflash_t
//

static void saveg_read_lightflash_t(lightflash_t *str)
{
    int sector;

    // thinker_t thinker;
    saveg_read_thinker_t(&str->thinker);

    // sector_t* sector;
    sector = saveg_read32();
    str->sector = &sectors[sector];

    // int count;
    str->count = saveg_read32();

    // int maxlight;
    str->maxlight = saveg_read32();

    // int minlight;
    str->minlight = saveg_read32();

    // int maxtime;
    str->maxtime = saveg_read32();

    // int mintime;
    str->mintime = saveg_read32();
}

static void saveg_write_lightflash_t(lightflash_t *str)
{
    // thinker_t thinker;
    saveg_write_thinker_t(&str->thinker);

    // sector_t* sector;
    saveg_write32(str->sector - sectors);

    // int count;
    saveg_write32(str->count);

    // int maxlight;
    saveg_write32(str->maxlight);

    // int minlight;
    saveg_write32(str->minlight);

    // int maxtime;
    saveg_write32(str->maxtime);

    // int mintime;
    saveg_write32(str->mintime);
}

//
// strobe_t
//

static void saveg_read_strobe_t(strobe_t *str)
{
    int sector;

    // thinker_t thinker;
    saveg_read_thinker_t(&str->thinker);

    // sector_t* sector;
    sector = saveg_read32();
    str->sector = &sectors[sector];

    // int count;
    str->count = saveg_read32();

    // int minlight;
    str->minlight = saveg_read32();

    // int maxlight;
    str->maxlight = saveg_read32();

    // int darktime;
    str->darktime = saveg_read32();

    // int brighttime;
    str->brighttime = saveg_read32();
}

static void saveg_write_strobe_t(strobe_t *str)
{
    // thinker_t thinker;
    saveg_write_thinker_t(&str->thinker);

    // sector_t* sector;
    saveg_write32(str->sector - sectors);

    // int count;
    saveg_write32(str->count);

    // int minlight;
    saveg_write32(str->minlight);

    // int maxlight;
    saveg_write32(str->maxlight);

    // int darktime;
    saveg_write32(str->darktime);

    // int brighttime;
    saveg_write32(str->brighttime);
}

//
// glow_t
//

static void saveg_read_glow_t(glow_t *str)
{
    int sector;

    // thinker_t thinker;
    saveg_read_thinker_t(&str->thinker);

    // sector_t* sector;
    sector = saveg_read32();
    str->sector = &sectors[sector];

    // int minlight;
    str->minlight = saveg_read32();

    // int maxlight;
    str->maxlight = saveg_read32();

    // int direction;
    str->direction = saveg_read32();
}

static void saveg_write_glow_t(glow_t *str)
{
    // thinker_t thinker;
    saveg_write_thinker_t(&str->thinker);

    // sector_t* sector;
    saveg_write32(str->sector - sectors);

    // int minlight;
    saveg_write32(str->minlight);

    // int maxlight;
    saveg_write32(str->maxlight);

    // int direction;
    saveg_write32(str->direction);
}

//
// Write the header for a savegame
//

void P_WriteSaveGameHeader(char *description)
{
    char name[VERSIONSIZE]; 
    int i; 
	
    for (i=0; description[i] != '\0'; ++i)
        saveg_write8(description[i]);
    for (; i<SAVESTRINGSIZE; ++i)
        saveg_write8(0);

    memset(name, 0, sizeof(name));
<<<<<<< HEAD
    X_snprintf(name, sizeof(name), "version %i", G_VanillaVersionCode());
=======
    M_snprintf(name, sizeof(name),
               "version %i", D_GameVersionCode(gameversion));
>>>>>>> 106110cc

    for (i=0; i<VERSIONSIZE; ++i)
        saveg_write8(name[i]);
	 
    saveg_write8(gameskill);
    saveg_write8(gameepisode);
    saveg_write8(gamemap);

    for (i=0 ; i<MAXPLAYERS ; i++) 
        saveg_write8(playeringame[i]);

    saveg_write8((leveltime >> 16) & 0xff);
    saveg_write8((leveltime >> 8) & 0xff);
    saveg_write8(leveltime & 0xff);
}

// 
// Read the header for a savegame
//

boolean P_ReadSaveGameHeader(void)
{
    int	 i; 
    byte a, b, c; 
    char vcheck[VERSIONSIZE]; 
    char read_vcheck[VERSIONSIZE];
	 
    // skip the description field 

    for (i=0; i<SAVESTRINGSIZE; ++i)
        saveg_read8();
    
    for (i=0; i<VERSIONSIZE; ++i)
        read_vcheck[i] = saveg_read8();

    memset(vcheck, 0, sizeof(vcheck));
<<<<<<< HEAD
    X_snprintf(vcheck, sizeof(vcheck), "version %i", G_VanillaVersionCode());
=======
    M_snprintf(vcheck, sizeof(vcheck),
               "version %i", D_GameVersionCode(gameversion));
>>>>>>> 106110cc
    if (strcmp(read_vcheck, vcheck) != 0)
	return false;				// bad version 

    gameskill = saveg_read8();
    gameepisode = saveg_read8();
    gamemap = saveg_read8();

    for (i=0 ; i<MAXPLAYERS ; i++) 
	playeringame[i] = saveg_read8();

    // get the times 
    a = saveg_read8();
    b = saveg_read8();
    c = saveg_read8();
    leveltime = (a<<16) + (b<<8) + c; 

    return true;
}

//
// Read the end of file marker.  Returns true if read successfully.
// 

boolean P_ReadSaveGameEOF(void)
{
    int value;

    value = saveg_read8();

    return value == SAVEGAME_EOF;
}

//
// Write the end of file marker
//

void P_WriteSaveGameEOF(void)
{
    saveg_write8(SAVEGAME_EOF);
}

//
// P_ArchivePlayers
//
void P_ArchivePlayers (void)
{
    int		i;
		
    for (i=0 ; i<MAXPLAYERS ; i++)
    {
	if (!playeringame[i])
	    continue;
	
	saveg_write_pad();

        saveg_write_player_t(&players[i]);
    }
}



//
// P_UnArchivePlayers
//
void P_UnArchivePlayers (void)
{
    int		i;
	
    for (i=0 ; i<MAXPLAYERS ; i++)
    {
	if (!playeringame[i])
	    continue;
	
	saveg_read_pad();

        saveg_read_player_t(&players[i]);
	
	// will be set when unarc thinker
	players[i].mo = NULL;	
	players[i].message = NULL;
	players[i].attacker = NULL;
    }
}


//
// P_ArchiveWorld
//
void P_ArchiveWorld (void)
{
    int			i;
    int			j;
    sector_t*		sec;
    line_t*		li;
    side_t*		si;
    
    // do sectors
    for (i=0, sec = sectors ; i<numsectors ; i++,sec++)
    {
	saveg_write16(sec->floorheight >> FRACBITS);
	saveg_write16(sec->ceilingheight >> FRACBITS);
	saveg_write16(sec->floorpic);
	saveg_write16(sec->ceilingpic);
	saveg_write16(sec->lightlevel);
	saveg_write16(sec->special);		// needed?
	saveg_write16(sec->tag);		// needed?
    }

    
    // do lines
    for (i=0, li = lines ; i<numlines ; i++,li++)
    {
	saveg_write16(li->flags);
	saveg_write16(li->special);
	saveg_write16(li->tag);
	for (j=0 ; j<2 ; j++)
	{
	    if (li->sidenum[j] == -1)
		continue;
	    
	    si = &sides[li->sidenum[j]];

	    saveg_write16(si->textureoffset >> FRACBITS);
	    saveg_write16(si->rowoffset >> FRACBITS);
	    saveg_write16(si->toptexture);
	    saveg_write16(si->bottomtexture);
	    saveg_write16(si->midtexture);	
	}
    }
}



//
// P_UnArchiveWorld
//
void P_UnArchiveWorld (void)
{
    int			i;
    int			j;
    sector_t*		sec;
    line_t*		li;
    side_t*		si;
    
    // do sectors
    for (i=0, sec = sectors ; i<numsectors ; i++,sec++)
    {
	sec->floorheight = saveg_read16() << FRACBITS;
	sec->ceilingheight = saveg_read16() << FRACBITS;
	sec->floorpic = saveg_read16();
	sec->ceilingpic = saveg_read16();
	sec->lightlevel = saveg_read16();
	sec->special = saveg_read16();		// needed?
	sec->tag = saveg_read16();		// needed?
	sec->specialdata = 0;
	sec->soundtarget = 0;
    }
    
    // do lines
    for (i=0, li = lines ; i<numlines ; i++,li++)
    {
	li->flags = saveg_read16();
	li->special = saveg_read16();
	li->tag = saveg_read16();
	for (j=0 ; j<2 ; j++)
	{
	    if (li->sidenum[j] == -1)
		continue;
	    si = &sides[li->sidenum[j]];
	    si->textureoffset = saveg_read16() << FRACBITS;
	    si->rowoffset = saveg_read16() << FRACBITS;
	    si->toptexture = saveg_read16();
	    si->bottomtexture = saveg_read16();
	    si->midtexture = saveg_read16();
	}
    }
}





//
// Thinkers
//
typedef enum
{
    tc_end,
    tc_mobj

} thinkerclass_t;


//
// P_ArchiveThinkers
//
void P_ArchiveThinkers (void)
{
    thinker_t*		th;

    // save off the current thinkers
    for (th = thinkercap.next ; th != &thinkercap ; th=th->next)
    {
	if (th->function.acp1 == (actionf_p1)P_MobjThinker)
	{
            saveg_write8(tc_mobj);
	    saveg_write_pad();
            saveg_write_mobj_t((mobj_t *) th);

	    continue;
	}
		
	// I_Error ("P_ArchiveThinkers: Unknown thinker function");
    }

    // add a terminating marker
    saveg_write8(tc_end);
}



//
// P_UnArchiveThinkers
//
void P_UnArchiveThinkers (void)
{
    byte		tclass;
    thinker_t*		currentthinker;
    thinker_t*		next;
    mobj_t*		mobj;
    
    // remove all the current thinkers
    currentthinker = thinkercap.next;
    while (currentthinker != &thinkercap)
    {
	next = currentthinker->next;
	
	if (currentthinker->function.acp1 == (actionf_p1)P_MobjThinker)
	    P_RemoveMobj ((mobj_t *)currentthinker);
	else
	    Z_Free (currentthinker);

	currentthinker = next;
    }
    P_InitThinkers ();
    
    // read in saved thinkers
    while (1)
    {
	tclass = saveg_read8();
	switch (tclass)
	{
	  case tc_end:
	    return; 	// end of list
			
	  case tc_mobj:
	    saveg_read_pad();
	    mobj = Z_Malloc (sizeof(*mobj), PU_LEVEL, NULL);
            saveg_read_mobj_t(mobj);

	    mobj->target = NULL;
            mobj->tracer = NULL;
	    P_SetThingPosition (mobj);
	    mobj->info = &mobjinfo[mobj->type];
	    mobj->floorz = mobj->subsector->sector->floorheight;
	    mobj->ceilingz = mobj->subsector->sector->ceilingheight;
	    mobj->thinker.function.acp1 = (actionf_p1)P_MobjThinker;
	    P_AddThinker (&mobj->thinker);
	    break;

	  default:
	    I_Error ("Unknown tclass %i in savegame",tclass);
	}
	
    }

}


//
// P_ArchiveSpecials
//
enum
{
    tc_ceiling,
    tc_door,
    tc_floor,
    tc_plat,
    tc_flash,
    tc_strobe,
    tc_glow,
    tc_endspecials

} specials_e;	



//
// Things to handle:
//
// T_MoveCeiling, (ceiling_t: sector_t * swizzle), - active list
// T_VerticalDoor, (vldoor_t: sector_t * swizzle),
// T_MoveFloor, (floormove_t: sector_t * swizzle),
// T_LightFlash, (lightflash_t: sector_t * swizzle),
// T_StrobeFlash, (strobe_t: sector_t *),
// T_Glow, (glow_t: sector_t *),
// T_PlatRaise, (plat_t: sector_t *), - active list
//
void P_ArchiveSpecials (void)
{
    thinker_t*		th;
    int			i;
	
    // save off the current thinkers
    for (th = thinkercap.next ; th != &thinkercap ; th=th->next)
    {
	if (th->function.acv == (actionf_v)NULL)
	{
	    for (i = 0; i < MAXCEILINGS;i++)
		if (activeceilings[i] == (ceiling_t *)th)
		    break;
	    
	    if (i<MAXCEILINGS)
	    {
                saveg_write8(tc_ceiling);
		saveg_write_pad();
                saveg_write_ceiling_t((ceiling_t *) th);
	    }
	    continue;
	}
			
	if (th->function.acp1 == (actionf_p1)T_MoveCeiling)
	{
            saveg_write8(tc_ceiling);
	    saveg_write_pad();
            saveg_write_ceiling_t((ceiling_t *) th);
	    continue;
	}
			
	if (th->function.acp1 == (actionf_p1)T_VerticalDoor)
	{
            saveg_write8(tc_door);
	    saveg_write_pad();
            saveg_write_vldoor_t((vldoor_t *) th);
	    continue;
	}
			
	if (th->function.acp1 == (actionf_p1)T_MoveFloor)
	{
            saveg_write8(tc_floor);
	    saveg_write_pad();
            saveg_write_floormove_t((floormove_t *) th);
	    continue;
	}
			
	if (th->function.acp1 == (actionf_p1)T_PlatRaise)
	{
            saveg_write8(tc_plat);
	    saveg_write_pad();
            saveg_write_plat_t((plat_t *) th);
	    continue;
	}
			
	if (th->function.acp1 == (actionf_p1)T_LightFlash)
	{
            saveg_write8(tc_flash);
	    saveg_write_pad();
            saveg_write_lightflash_t((lightflash_t *) th);
	    continue;
	}
			
	if (th->function.acp1 == (actionf_p1)T_StrobeFlash)
	{
            saveg_write8(tc_strobe);
	    saveg_write_pad();
            saveg_write_strobe_t((strobe_t *) th);
	    continue;
	}
			
	if (th->function.acp1 == (actionf_p1)T_Glow)
	{
            saveg_write8(tc_glow);
	    saveg_write_pad();
            saveg_write_glow_t((glow_t *) th);
	    continue;
	}
    }
	
    // add a terminating marker
    saveg_write8(tc_endspecials);

}


//
// P_UnArchiveSpecials
//
void P_UnArchiveSpecials (void)
{
    byte		tclass;
    ceiling_t*		ceiling;
    vldoor_t*		door;
    floormove_t*	floor;
    plat_t*		plat;
    lightflash_t*	flash;
    strobe_t*		strobe;
    glow_t*		glow;
	
	
    // read in saved thinkers
    while (1)
    {
	tclass = saveg_read8();

	switch (tclass)
	{
	  case tc_endspecials:
	    return;	// end of list
			
	  case tc_ceiling:
	    saveg_read_pad();
	    ceiling = Z_Malloc (sizeof(*ceiling), PU_LEVEL, NULL);
            saveg_read_ceiling_t(ceiling);
	    ceiling->sector->specialdata = ceiling;

	    if (ceiling->thinker.function.acp1)
		ceiling->thinker.function.acp1 = (actionf_p1)T_MoveCeiling;

	    P_AddThinker (&ceiling->thinker);
	    P_AddActiveCeiling(ceiling);
	    break;
				
	  case tc_door:
	    saveg_read_pad();
	    door = Z_Malloc (sizeof(*door), PU_LEVEL, NULL);
            saveg_read_vldoor_t(door);
	    door->sector->specialdata = door;
	    door->thinker.function.acp1 = (actionf_p1)T_VerticalDoor;
	    P_AddThinker (&door->thinker);
	    break;
				
	  case tc_floor:
	    saveg_read_pad();
	    floor = Z_Malloc (sizeof(*floor), PU_LEVEL, NULL);
            saveg_read_floormove_t(floor);
	    floor->sector->specialdata = floor;
	    floor->thinker.function.acp1 = (actionf_p1)T_MoveFloor;
	    P_AddThinker (&floor->thinker);
	    break;
				
	  case tc_plat:
	    saveg_read_pad();
	    plat = Z_Malloc (sizeof(*plat), PU_LEVEL, NULL);
            saveg_read_plat_t(plat);
	    plat->sector->specialdata = plat;

	    if (plat->thinker.function.acp1)
		plat->thinker.function.acp1 = (actionf_p1)T_PlatRaise;

	    P_AddThinker (&plat->thinker);
	    P_AddActivePlat(plat);
	    break;
				
	  case tc_flash:
	    saveg_read_pad();
	    flash = Z_Malloc (sizeof(*flash), PU_LEVEL, NULL);
            saveg_read_lightflash_t(flash);
	    flash->thinker.function.acp1 = (actionf_p1)T_LightFlash;
	    P_AddThinker (&flash->thinker);
	    break;
				
	  case tc_strobe:
	    saveg_read_pad();
	    strobe = Z_Malloc (sizeof(*strobe), PU_LEVEL, NULL);
            saveg_read_strobe_t(strobe);
	    strobe->thinker.function.acp1 = (actionf_p1)T_StrobeFlash;
	    P_AddThinker (&strobe->thinker);
	    break;
				
	  case tc_glow:
	    saveg_read_pad();
	    glow = Z_Malloc (sizeof(*glow), PU_LEVEL, NULL);
            saveg_read_glow_t(glow);
	    glow->thinker.function.acp1 = (actionf_p1)T_Glow;
	    P_AddThinker (&glow->thinker);
	    break;
				
	  default:
	    I_Error ("P_UnarchiveSpecials:Unknown tclass %i "
		     "in savegame",tclass);
	}
	
    }

}
<|MERGE_RESOLUTION|>--- conflicted
+++ resolved
@@ -1354,12 +1354,8 @@
         saveg_write8(0);
 
     memset(name, 0, sizeof(name));
-<<<<<<< HEAD
-    X_snprintf(name, sizeof(name), "version %i", G_VanillaVersionCode());
-=======
-    M_snprintf(name, sizeof(name),
+    X_snprintf(name, sizeof(name),
                "version %i", D_GameVersionCode(gameversion));
->>>>>>> 106110cc
 
     for (i=0; i<VERSIONSIZE; ++i)
         saveg_write8(name[i]);
@@ -1396,12 +1392,8 @@
         read_vcheck[i] = saveg_read8();
 
     memset(vcheck, 0, sizeof(vcheck));
-<<<<<<< HEAD
-    X_snprintf(vcheck, sizeof(vcheck), "version %i", G_VanillaVersionCode());
-=======
-    M_snprintf(vcheck, sizeof(vcheck),
+    X_snprintf(vcheck, sizeof(vcheck),
                "version %i", D_GameVersionCode(gameversion));
->>>>>>> 106110cc
     if (strcmp(read_vcheck, vcheck) != 0)
 	return false;				// bad version 
 
