--- conflicted
+++ resolved
@@ -210,13 +210,8 @@
 
 if HAVE_PYTHON
 
-<<<<<<< HEAD
 icon.c : $(top_builddir)/data/doom8.ico
-	$(top_builddir)/data/convert-icon $^ $@
-=======
-icon.c : ../data/doom8.ico
-	../data/convert-icon $< $@
->>>>>>> df292a6d
+	$(top_builddir)/data/convert-icon $< $@
 
 endif
 
