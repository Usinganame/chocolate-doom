// Emacs style mode select   -*- C++ -*- 
//-----------------------------------------------------------------------------
//
// Copyright(C) 2005 Simon Howard
//
// This program is free software; you can redistribute it and/or
// modify it under the terms of the GNU General Public License
// as published by the Free Software Foundation; either version 2
// of the License, or (at your option) any later version.
//
// This program is distributed in the hope that it will be useful,
// but WITHOUT ANY WARRANTY; without even the implied warranty of
// MERCHANTABILITY or FITNESS FOR A PARTICULAR PURPOSE.  See the
// GNU General Public License for more details.
//
// You should have received a copy of the GNU General Public License
// along with this program; if not, write to the Free Software
// Foundation, Inc., 59 Temple Place - Suite 330, Boston, MA
// 02111-1307, USA.
//
// Network server code
//

#include <stdio.h>
#include <stdarg.h>
#include <stdlib.h>
#include <string.h>

#include "config.h"

#include "doomtype.h"
#include "d_mode.h"
#include "i_system.h"
#include "i_timer.h"

#include "m_argv.h"

#include "net_client.h"
#include "net_common.h"
#include "net_defs.h"
#include "net_io.h"
#include "net_loop.h"
#include "net_packet.h"
#include "net_query.h"
#include "net_server.h"
#include "net_sdl.h"
#include "net_structrw.h"

// How often to refresh our registration with the master server.

#define MASTER_REFRESH_PERIOD 20 * 60 /* 20 minutes */

// How often to re-resolve the address of the master server?

#define MASTER_RESOLVE_PERIOD 8 * 60 * 60 /* 8 hours */

typedef enum
{
    // waiting for the game to start

    SERVER_WAITING_START,

    // in a game

    SERVER_IN_GAME,
} net_server_state_t;

typedef struct 
{
    boolean active;
    int player_number;
    net_addr_t *addr;
    net_connection_t connection;
    int last_send_time;
    char *name;

    // Time that this client connected to the server.
    // This is used to determine the controller (oldest client).

    unsigned int connect_time;

    // Last time new gamedata was received from this client
    
    int last_gamedata_time;

    // recording a demo without -longtics

    boolean recording_lowres;

    // send queue: items to send to the client
    // this is a circular buffer

    int sendseq;
    net_full_ticcmd_t sendqueue[BACKUPTICS];

    // Latest acknowledged by the client

    unsigned int acknowledged;

    // Value of max_players specified by the client on connect.

    int max_players;

    // Observer: receives data but does not participate in the game.

    boolean drone;

    // SHA1 hash sums of the client's WAD directory and dehacked data

    sha1_digest_t wad_sha1sum;
    sha1_digest_t deh_sha1sum;

    // Is this client is playing with the Freedoom IWAD?

    unsigned int is_freedoom;

    // Player class (for Hexen)

    int player_class;

} net_client_t;

// structure used for the recv window

typedef struct 
{
    // Whether this tic has been received yet

    boolean active;

    // Latency value received from the client

    signed int latency;

    // Last time we sent a resend request for this tic

    unsigned int resend_time;

    // Tic data itself

    net_ticdiff_t diff;
} net_client_recv_t;

static net_server_state_t server_state;
static boolean server_initialized = false;
static net_client_t clients[MAXNETNODES];
static net_client_t *sv_players[NET_MAXPLAYERS];
static net_context_t *server_context;
static unsigned int sv_gamemode;
static unsigned int sv_gamemission;
static net_gamesettings_t sv_settings;

// For registration with master server:

static net_addr_t *master_server = NULL;
static unsigned int master_refresh_time;
static unsigned int master_resolve_time;

// receive window

static unsigned int recvwindow_start;
static net_client_recv_t recvwindow[BACKUPTICS][NET_MAXPLAYERS];

#define NET_SV_ExpandTicNum(b) NET_ExpandTicNum(recvwindow_start, (b))

static void NET_SV_DisconnectClient(net_client_t *client)
{
    if (client->active)
    {
        NET_Conn_Disconnect(&client->connection);
    }
}

static boolean ClientConnected(net_client_t *client)
{
    // Check that the client is properly connected: ie. not in the 
    // process of connecting or disconnecting

    return client->active 
        && client->connection.state == NET_CONN_STATE_CONNECTED;
}

// Send a message to be displayed on a client's console

static void NET_SV_SendConsoleMessage(net_client_t *client, char *s, ...)
{
    char buf[1024];
    va_list args;
    net_packet_t *packet;

    va_start(args, s);
    vsnprintf(buf, sizeof(buf), s, args);
    va_end(args);
    
    packet = NET_Conn_NewReliable(&client->connection, 
                                  NET_PACKET_TYPE_CONSOLE_MESSAGE);

    NET_WriteString(packet, buf);
}

// Send a message to all clients

static void NET_SV_BroadcastMessage(char *s, ...)
{
    char buf[1024];
    va_list args;
    int i;

    va_start(args, s);
    vsnprintf(buf, sizeof(buf), s, args);
    va_end(args);
    
    for (i=0; i<MAXNETNODES; ++i)
    {
        if (ClientConnected(&clients[i]))
        {
            NET_SV_SendConsoleMessage(&clients[i], buf);
        }
    }

    NET_SafePuts(buf);
}


// Assign player numbers to connected clients

static void NET_SV_AssignPlayers(void)
{
    int i;
    int pl;

    pl = 0;

    for (i=0; i<MAXNETNODES; ++i)
    {
        if (ClientConnected(&clients[i]))
        {
            if (!clients[i].drone)
            {
                sv_players[pl] = &clients[i];
                sv_players[pl]->player_number = pl;
                ++pl;
            }
            else
            {
                clients[i].player_number = -1;
            }
        }
    }

    for (; pl<NET_MAXPLAYERS; ++pl)
    {
        sv_players[pl] = NULL;
    }
}

// Returns the number of players currently connected.

static int NET_SV_NumPlayers(void)
{
    int i;
    int result;

    result = 0;

    for (i=0; i<NET_MAXPLAYERS; ++i)
    {
        if (sv_players[i] != NULL && ClientConnected(sv_players[i]))
        {
            result += 1;
        }
    }

    return result;
}

// Returns the maximum number of players that can play.

static int NET_SV_MaxPlayers(void)
{
    int i;

    for (i = 0; i < MAXNETNODES; ++i)
    {
        if (ClientConnected(&clients[i]))
        {
            return clients[i].max_players;
        }
    }

    return NET_MAXPLAYERS;
}

// Returns the number of drones currently connected.

static int NET_SV_NumDrones(void)
{
    int i;
    int result;

    result = 0;

    for (i=0; i<MAXNETNODES; ++i)
    {
        if (ClientConnected(&clients[i]) && clients[i].drone)
        {
            result += 1;
        }
    }

    return result;
}

// returns the number of clients connected

static int NET_SV_NumClients(void)
{
    int count;
    int i;

    count = 0;

    for (i=0; i<MAXNETNODES; ++i)
    {
        if (ClientConnected(&clients[i]))
        {
            ++count;
        }
    }

    return count;
}

// Find the latest tic which has been acknowledged as received by
// all clients.

static unsigned int NET_SV_LatestAcknowledged(void)
{
    unsigned int lowtic = UINT_MAX;
    int i;

    for (i=0; i<MAXNETNODES; ++i) 
    {
        if (ClientConnected(&clients[i]))
        {
            if (clients[i].acknowledged < lowtic)
            {
                lowtic = clients[i].acknowledged;
            }
        }
    }

    return lowtic;
}


// Possibly advance the recv window if all connected clients have
// used the data in the window

static void NET_SV_AdvanceWindow(void)
{
    unsigned int lowtic;
    int i;

    if (NET_SV_NumPlayers() <= 0)
    {
        return;
    }

    lowtic = NET_SV_LatestAcknowledged();

    // Advance the recv window until it catches up with lowtic

    while (recvwindow_start < lowtic)
    {    
        boolean should_advance;

        // Check we have tics from all players for first tic in
        // the recv window
        
        should_advance = true;

        for (i=0; i<NET_MAXPLAYERS; ++i)
        {
            if (sv_players[i] == NULL || !ClientConnected(sv_players[i]))
            {
                continue;
            }

            if (!recvwindow[0][i].active)
            {
                should_advance = false;
                break;
            }
        }

        if (!should_advance)
        {
            // The first tic is not complete: ie. we have not 
            // received tics from all connected players.  This can
            // happen if only one player is in the game.

            break;
        }
        
        // Advance the window

        memcpy(recvwindow, recvwindow + 1, sizeof(*recvwindow) * (BACKUPTICS - 1));
        memset(&recvwindow[BACKUPTICS-1], 0, sizeof(*recvwindow));
        ++recvwindow_start;

        //printf("SV: advanced to %i\n", recvwindow_start);
    }
}

// returns a pointer to the client which controls the server

static net_client_t *NET_SV_Controller(void)
{
    net_client_t *best;
    int i;

    // Find the oldest client (first to connect).

    best = NULL;

    for (i=0; i<MAXNETNODES; ++i)
    {
        // Can't be controller?

        if (!ClientConnected(&clients[i]) || clients[i].drone)
        {
            continue;
        }

        if (best == NULL || clients[i].connect_time < best->connect_time)
        {
            best = &clients[i];
        }
    }

    return best;
}

// Given an address, find the corresponding client

static net_client_t *NET_SV_FindClient(net_addr_t *addr)
{
    int i;

    for (i=0; i<MAXNETNODES; ++i) 
    {
        if (clients[i].active && clients[i].addr == addr)
        {
            // found the client

            return &clients[i];
        }
    }

    return NULL;
}

// send a rejection packet to a client

static void NET_SV_SendReject(net_addr_t *addr, char *msg)
{
    net_packet_t *packet;

    packet = NET_NewPacket(10);
    NET_WriteInt16(packet, NET_PACKET_TYPE_REJECTED);
    NET_WriteString(packet, msg);
    NET_SendPacket(addr, packet);
    NET_FreePacket(packet);
}

static void NET_SV_InitNewClient(net_client_t *client, 
                                 net_addr_t *addr,
                                 char *player_name)
{
    client->active = true;
    client->connect_time = I_GetTimeMS();
    NET_Conn_InitServer(&client->connection, addr);
    client->addr = addr;
    client->last_send_time = -1;
    client->name = strdup(player_name);

    // init the ticcmd send queue

    client->sendseq = 0;
    client->acknowledged = 0;
    client->drone = false;

    client->last_gamedata_time = 0;

    memset(client->sendqueue, 0xff, sizeof(client->sendqueue));
}

// parse a SYN from a client(initiating a connection)

static void NET_SV_ParseSYN(net_packet_t *packet, 
                            net_client_t *client,
                            net_addr_t *addr)
{
    unsigned int magic;
<<<<<<< HEAD
    net_connect_data_t data;
=======
    unsigned int cl_gamemode, cl_gamemission;
    unsigned int cl_recording_lowres;
    unsigned int cl_drone;
    unsigned int is_freedoom;
    sha1_digest_t deh_sha1sum, wad_sha1sum;
>>>>>>> ad11652d
    char *player_name;
    char *client_version;
    int i;

    // read the magic number

    if (!NET_ReadInt32(packet, &magic))
    {
        return;
    }

    if (magic != NET_MAGIC_NUMBER)
    {
        // invalid magic number

        return;
    }

    // Check the client version is the same as the server

    client_version = NET_ReadString(packet);

    if (client_version == NULL)
    {
        return;
    }

    if (strcmp(client_version, PACKAGE_STRING) != 0)
    {
        //!
        // @category net
        //
        // When running a netgame server, ignore version mismatches between
        // the server and the client. Using this option may cause game
        // desyncs to occur, or differences in protocol may mean the netgame
        // will simply not function at all.
        //

        if (M_CheckParm("-ignoreversion") == 0) 
        {
            NET_SV_SendReject(addr,
                              "Version mismatch: server version is: "
                              PACKAGE_STRING);
            return;
        }
    }

    // read the game mode and mission

<<<<<<< HEAD
    if (!NET_ReadConnectData(packet, &data))
    {
        return;
    }

    if (!D_ValidGameMode(data.gamemission, data.gamemode))
=======
    if (!NET_ReadInt16(packet, &cl_gamemode) 
     || !NET_ReadInt16(packet, &cl_gamemission)
     || !NET_ReadInt8(packet, &cl_recording_lowres)
     || !NET_ReadInt8(packet, &cl_drone)
     || !NET_ReadSHA1Sum(packet, wad_sha1sum)
     || !NET_ReadSHA1Sum(packet, deh_sha1sum)
     || !NET_ReadInt8(packet, &is_freedoom))
>>>>>>> ad11652d
    {
        return;
    }

    // Check max_players value. This must be in a sensible range.

    if (data.max_players > NET_MAXPLAYERS)
    {
        return;
    }

    // read the player's name

    player_name = NET_ReadString(packet);

    if (player_name == NULL)
    {
        return;
    }
    
    // received a valid SYN

    // not accepting new connections?
    
    if (server_state != SERVER_WAITING_START)
    {
        NET_SV_SendReject(addr, "Server is not currently accepting connections");
        return;
    }
    
    // allocate a client slot if there isn't one already

    if (client == NULL)
    {
        // find a slot, or return if none found

        for (i=0; i<MAXNETNODES; ++i)
        {
            if (!clients[i].active)
            {
                client = &clients[i];
                break;
            }
        }

        if (client == NULL)
        {
            return;
        }
    }
    else
    {
        // If this is a recently-disconnected client, deactivate
        // to allow immediate reconnection

        if (client->connection.state == NET_CONN_STATE_DISCONNECTED)
        {
            client->active = false;
        }
    }

    // New client?

    if (!client->active)
    {
        int num_players;

        // Before accepting a new client, check that there is a slot
        // free

        NET_SV_AssignPlayers();
        num_players = NET_SV_NumPlayers();

        if ((!data.drone && num_players >= NET_SV_MaxPlayers())
         || NET_SV_NumClients() >= MAXNETNODES)
        {
            NET_SV_SendReject(addr, "Server is full!");
            return;
        }

        // TODO: Add server option to allow rejecting clients which
        // set lowres_turn.  This is potentially desirable as the 
        // presence of such clients affects turning resolution.

        // Adopt the game mode and mission of the first connecting client

        if (num_players == 0 && !data.drone)
        {
            sv_gamemode = data.gamemode;
            sv_gamemission = data.gamemission;
        }

        // Save the SHA1 checksums

<<<<<<< HEAD
        memcpy(client->wad_md5sum, data.wad_md5sum, sizeof(md5_digest_t));
        memcpy(client->deh_md5sum, data.deh_md5sum, sizeof(md5_digest_t));
        client->is_freedoom = data.is_freedoom;
        client->max_players = data.max_players;
=======
        memcpy(client->wad_sha1sum, wad_sha1sum, sizeof(sha1_digest_t));
        memcpy(client->deh_sha1sum, deh_sha1sum, sizeof(sha1_digest_t));
        client->is_freedoom = is_freedoom;
>>>>>>> ad11652d

        // Check the connecting client is playing the same game as all
        // the other clients

        if (data.gamemode != sv_gamemode || data.gamemission != sv_gamemission)
        {
            NET_SV_SendReject(addr, "You are playing the wrong game!");
            return;
        }

        // Activate, initialize connection

        NET_SV_InitNewClient(client, addr, player_name);

        client->recording_lowres = data.lowres_turn;
        client->drone = data.drone;
        client->player_class = data.player_class;
    }

    if (client->connection.state == NET_CONN_STATE_WAITING_ACK)
    {
        // force an acknowledgement
        client->connection.last_send_time = -1;
    }
}

// Parse a game start packet

static void NET_SV_ParseGameStart(net_packet_t *packet, net_client_t *client)
{
    net_gamesettings_t settings;
    net_packet_t *startpacket;
    int nowtime;
    int i;
    
    if (client != NET_SV_Controller())
    {
        // Only the controller can start a new game

        return;
    }

    if (!NET_ReadSettings(packet, &settings))
    {
        // Malformed packet

        return;
    }

    // Check the game settings are valid

    if (!NET_ValidGameSettings(sv_gamemode, sv_gamemission, &settings))
    {
        return;
    }

    if (server_state != SERVER_WAITING_START)
    {
        // Can only start a game if we are in the waiting start state.

        return;
    }

    // Assign player numbers

    NET_SV_AssignPlayers();

    // Check if anyone is recording a demo and set lowres_turn if so.

    settings.lowres_turn = false;

    for (i=0; i<NET_MAXPLAYERS; ++i)
    {
        if (sv_players[i] != NULL && sv_players[i]->recording_lowres)
        {
            settings.lowres_turn = true;
        }
    }

    settings.num_players = NET_SV_NumPlayers();

    // Copy player classes:

    for (i = 0; i < NET_MAXPLAYERS; ++i)
    {
        if (sv_players[i] != NULL)
        {
            settings.player_classes[i] = sv_players[i]->player_class;
        }
        else
        {
            settings.player_classes[i] = 0;
        }
    }

    nowtime = I_GetTimeMS();

    // Send start packets to each connected node

    for (i=0; i<MAXNETNODES; ++i) 
    {
        if (!ClientConnected(&clients[i]))
            continue;

        clients[i].last_gamedata_time = nowtime;

        startpacket = NET_Conn_NewReliable(&clients[i].connection,
                                           NET_PACKET_TYPE_GAMESTART);

        settings.consoleplayer = clients[i].player_number;

        NET_WriteSettings(startpacket, &settings);
    }

    // Change server state

    server_state = SERVER_IN_GAME;
    sv_settings = settings;

    memset(recvwindow, 0, sizeof(recvwindow));
    recvwindow_start = 0;
}

// Send a resend request to a client

static void NET_SV_SendResendRequest(net_client_t *client, int start, int end)
{
    net_packet_t *packet;
    net_client_recv_t *recvobj;
    int i;
    unsigned int nowtime;
    int index;

    //printf("SV: send resend for %i-%i\n", start, end);

    packet = NET_NewPacket(20);

    NET_WriteInt16(packet, NET_PACKET_TYPE_GAMEDATA_RESEND);
    NET_WriteInt32(packet, start);
    NET_WriteInt8(packet, end - start + 1);

    NET_Conn_SendPacket(&client->connection, packet);
    NET_FreePacket(packet);

    // Store the time we send the resend request

    nowtime = I_GetTimeMS();

    for (i=start; i<=end; ++i)
    {
        index = i - recvwindow_start;

        if (index >= BACKUPTICS)
        {
            // Outside the range

            continue;
        }
        
        recvobj = &recvwindow[index][client->player_number];

        recvobj->resend_time = nowtime;
    }
}

// Check for expired resend requests

static void NET_SV_CheckResends(net_client_t *client)
{
    int i;
    int player;
    int resend_start, resend_end;
    unsigned int nowtime;

    nowtime = I_GetTimeMS();

    player = client->player_number;
    resend_start = -1;
    resend_end = -1;

    for (i=0; i<BACKUPTICS; ++i)
    {
        net_client_recv_t *recvobj;
        boolean need_resend;

        recvobj = &recvwindow[i][player];

        // if need_resend is true, this tic needs another retransmit
        // request (300ms timeout)

        need_resend = !recvobj->active
                   && recvobj->resend_time != 0
                   && nowtime > recvobj->resend_time + 300;

        if (need_resend)
        {
            // Start a new run of resend tics?
 
            if (resend_start < 0)
            {
                resend_start = i;
            }
            
            resend_end = i;
        }
        else
        {
            if (resend_start >= 0)
            {
                // End of a run of resend tics

                //printf("SV: resend request timed out: %i-%i\n", resend_start, resend_end);
                NET_SV_SendResendRequest(client, 
                                         recvwindow_start + resend_start,
                                         recvwindow_start + resend_end);

                resend_start = -1;
            }
        }
    }

    if (resend_start >= 0)
    {
        NET_SV_SendResendRequest(client, 
                                 recvwindow_start + resend_start,
                                 recvwindow_start + resend_end);
    }
}

// Process game data from a client

static void NET_SV_ParseGameData(net_packet_t *packet, net_client_t *client)
{
    net_client_recv_t *recvobj;
    unsigned int seq;
    unsigned int ackseq;
    unsigned int num_tics;
    unsigned int nowtime;
    size_t i;
    int player;
    int resend_start, resend_end;
    int index;

    if (server_state != SERVER_IN_GAME)
    {
        return;
    }

    if (client->drone)
    {
        // Drones do not contribute any game data.
        return;
    }

    player = client->player_number;

    // Read header

    if (!NET_ReadInt8(packet, &ackseq)
     || !NET_ReadInt8(packet, &seq)
     || !NET_ReadInt8(packet, &num_tics))
    {
        return;
    }

    // Get the current time

    nowtime = I_GetTimeMS();

    // Expand 8-bit values to the full sequence number

    ackseq = NET_SV_ExpandTicNum(ackseq);
    seq = NET_SV_ExpandTicNum(seq);

    // Sanity checks

    for (i=0; i<num_tics; ++i)
    {
        net_ticdiff_t diff;
        signed int latency;

        if (!NET_ReadSInt16(packet, &latency)
         || !NET_ReadTiccmdDiff(packet, &diff, sv_settings.lowres_turn))
        {
            return;
        }

        index = seq + i - recvwindow_start;

        if (index < 0 || index >= BACKUPTICS)
        {
            // Not in range of the recv window

            continue;
        }

        recvobj = &recvwindow[index][player];
        recvobj->active = true;
        recvobj->diff = diff;
        recvobj->latency = latency;

        client->last_gamedata_time = nowtime;
    }

    // Higher acknowledgement point?

    if (ackseq > client->acknowledged)
    {
        client->acknowledged = ackseq;
    }

    // Has this been received out of sequence, ie. have we not received
    // all tics before the first tic in this packet?  If so, send a 
    // resend request.

    //printf("SV: %p: %i\n", client, seq);

    resend_end = seq - recvwindow_start;

    if (resend_end <= 0)
        return;

    if (resend_end >= BACKUPTICS)
        resend_end = BACKUPTICS - 1;

    index = resend_end - 1;
    resend_start = resend_end;
    
    while (index >= 0)
    {
        recvobj = &recvwindow[index][player];

        if (recvobj->active)
        {
            // ended our run of unreceived tics

            break;
        }

        if (recvobj->resend_time != 0)
        {
            // Already sent a resend request for this tic

            break;
        }

        resend_start = index;
        --index;
    }

    // Possibly send a resend request

    if (resend_start < resend_end)
    {
            /*
        printf("missed %i-%i before %i, send resend\n",
                        recvwindow_start + resend_start,
                        recvwindow_start + resend_end - 1,
                        seq);
                        */
        NET_SV_SendResendRequest(client, 
                                 recvwindow_start + resend_start, 
                                 recvwindow_start + resend_end - 1);
    }
}

static void NET_SV_ParseGameDataACK(net_packet_t *packet, net_client_t *client)
{
    unsigned int ackseq;

    if (server_state != SERVER_IN_GAME)
    {
        return;
    }

    // Read header

    if (!NET_ReadInt8(packet, &ackseq))
    {
        return;
    }

    // Expand 8-bit values to the full sequence number

    ackseq = NET_SV_ExpandTicNum(ackseq);

    // Higher acknowledgement point than we already have?

    if (ackseq > client->acknowledged)
    {
        client->acknowledged = ackseq;
    }
}

static void NET_SV_SendTics(net_client_t *client, 
                            unsigned int start, unsigned int end)
{
    net_packet_t *packet;
    unsigned int i;

    packet = NET_NewPacket(500);

    NET_WriteInt16(packet, NET_PACKET_TYPE_GAMEDATA);

    // Send the start tic and number of tics

    NET_WriteInt8(packet, start & 0xff);
    NET_WriteInt8(packet, end-start + 1);

    // Write the tics

    for (i=start; i<=end; ++i)
    {
        net_full_ticcmd_t *cmd;

        cmd = &client->sendqueue[i % BACKUPTICS];

        if (i != cmd->seq)
        {
            I_Error("Wanted to send %i, but %i is in its place", i, cmd->seq);
        }

        // Add command
       
        NET_WriteFullTiccmd(packet, cmd, sv_settings.lowres_turn);
    }
    
    // Send packet

    NET_Conn_SendPacket(&client->connection, packet);
    
    NET_FreePacket(packet);
}

// Parse a retransmission request from a client

static void NET_SV_ParseResendRequest(net_packet_t *packet, net_client_t *client)
{
    unsigned int start, last;
    unsigned int num_tics;
    unsigned int i;

    // Read the starting tic and number of tics

    if (!NET_ReadInt32(packet, &start)
     || !NET_ReadInt8(packet, &num_tics))
    {
        return;
    }

    //printf("SV: %p: resend %i-%i\n", client, start, start+num_tics-1);

    // Check we have all the requested tics

    last = start + num_tics - 1;

    for (i=start; i<=last; ++i)
    {
        net_full_ticcmd_t *cmd;

        cmd = &client->sendqueue[i % BACKUPTICS];

        if (i != cmd->seq)
        {
            // We do not have the requested tic (any more)
            // This is pretty fatal.  We could disconnect the client, 
            // but then again this could be a spoofed packet.  Just 
            // ignore it.

            return;
        }
    }

    // Resend those tics

    NET_SV_SendTics(client, start, last);
}

// Send a response back to the client

void NET_SV_SendQueryResponse(net_addr_t *addr)
{
    net_packet_t *reply;
    net_querydata_t querydata;
    int p;

    // Version

    querydata.version = PACKAGE_STRING;

    // Server state

    querydata.server_state = server_state;

    // Number of players/maximum players

    querydata.num_players = NET_SV_NumPlayers();
    querydata.max_players = NET_SV_MaxPlayers();

    // Game mode/mission

    querydata.gamemode = sv_gamemode;
    querydata.gamemission = sv_gamemission;

    //!
    // @arg <name>
    //
    // When starting a network server, specify a name for the server.
    //

    p = M_CheckParmWithArgs("-servername", 1);

    if (p > 0)
    {
        querydata.description = myargv[p + 1];
    }
    else
    {
        querydata.description = "Unnamed server";
    }

    // Send it and we're done.

    reply = NET_NewPacket(64);
    NET_WriteInt16(reply, NET_PACKET_TYPE_QUERY_RESPONSE);
    NET_WriteQueryData(reply, &querydata);
    NET_SendPacket(addr, reply);
    NET_FreePacket(reply);
}

// Process a packet received by the server

static void NET_SV_Packet(net_packet_t *packet, net_addr_t *addr)
{
    net_client_t *client;
    unsigned int packet_type;

    // Response from master server?

    if (addr != NULL && addr == master_server)
    {
        NET_Query_MasterResponse(packet);
        return;
    }

    // Find which client this packet came from

    client = NET_SV_FindClient(addr);

    // Read the packet type

    if (!NET_ReadInt16(packet, &packet_type))
    {
        // no packet type

        return;
    }

    if (packet_type == NET_PACKET_TYPE_SYN)
    {
        NET_SV_ParseSYN(packet, client, addr);
    }
    else if (packet_type == NET_PACKET_TYPE_QUERY)
    {
        NET_SV_SendQueryResponse(addr);
    }
    else if (client == NULL)
    {
        // Must come from a valid client; ignore otherwise
    }
    else if (NET_Conn_Packet(&client->connection, packet, &packet_type))
    {
        // Packet was eaten by the common connection code
    }
    else
    { 
        //printf("SV: %s: %i\n", NET_AddrToString(addr), packet_type);

        switch (packet_type)
        {
            case NET_PACKET_TYPE_GAMESTART:
                NET_SV_ParseGameStart(packet, client);
                break;
            case NET_PACKET_TYPE_GAMEDATA:
                NET_SV_ParseGameData(packet, client);
                break;
            case NET_PACKET_TYPE_GAMEDATA_ACK:
                NET_SV_ParseGameDataACK(packet, client);
                break;
            case NET_PACKET_TYPE_GAMEDATA_RESEND:
                NET_SV_ParseResendRequest(packet, client);
                break;
            default:
                // unknown packet type

                break;
        }
    }

    // If this address is not in the list of clients, be sure to
    // free it back.

    if (NET_SV_FindClient(addr) == NULL)
    {
        NET_FreeAddress(addr);
    }
}


static void NET_SV_SendWaitingData(net_client_t *client)
{
    net_waitdata_t wait_data;
    net_packet_t *packet;
    net_client_t *controller;
    int i;

    NET_SV_AssignPlayers();

    controller = NET_SV_Controller();

    wait_data.num_players = NET_SV_NumPlayers();
    wait_data.num_drones = NET_SV_NumDrones();
    wait_data.max_players = NET_SV_MaxPlayers();
    wait_data.is_controller = (client == controller);
    wait_data.consoleplayer = client->player_number;

    // Send the WAD and dehacked checksums of the controlling client.
    // If no controller found (?), send the details that the client
    // is expecting anyway.

    if (controller != NULL)
    {
        controller = client;
    }

    memcpy(&wait_data.wad_md5sum, &controller->wad_md5sum,
           sizeof(md5_digest_t));
    memcpy(&wait_data.deh_md5sum, &controller->deh_md5sum,
           sizeof(md5_digest_t));
    wait_data.is_freedoom = controller->is_freedoom;

    // set name and address of each player:

    for (i = 0; i < wait_data.num_players; ++i)
    {
        strncpy(wait_data.player_names[i],
                sv_players[i]->name,
                MAXPLAYERNAME);
        wait_data.player_names[i][MAXPLAYERNAME-1] = '\0';

        strncpy(wait_data.player_addrs[i],
                NET_AddrToString(sv_players[i]->addr),
                MAXPLAYERNAME);
        wait_data.player_addrs[i][MAXPLAYERNAME-1] = '\0';
    }

    // Construct packet:

<<<<<<< HEAD
    packet = NET_NewPacket(10);
    NET_WriteInt16(packet, NET_PACKET_TYPE_WAITING_DATA);
    NET_WriteWaitData(packet, &wait_data);
=======
    if (controller != NULL)
    {
        NET_WriteSHA1Sum(packet, controller->wad_sha1sum);
        NET_WriteSHA1Sum(packet, controller->deh_sha1sum);
        NET_WriteInt8(packet, controller->is_freedoom);
    }
    else
    {
        NET_WriteSHA1Sum(packet, client->wad_sha1sum);
        NET_WriteSHA1Sum(packet, client->deh_sha1sum);
        NET_WriteInt8(packet, client->is_freedoom);
    }
>>>>>>> ad11652d

    // Send packet to client and free

    NET_Conn_SendPacket(&client->connection, packet);
    NET_FreePacket(packet);
}

static void NET_SV_PumpSendQueue(net_client_t *client)
{
    net_full_ticcmd_t cmd;
    int recv_index;
    int num_players;
    int i;
    int starttic, endtic;

    // If a client has not sent any acknowledgments for a while,
    // wait until they catch up.

    if (client->sendseq - NET_SV_LatestAcknowledged() > 40)
    {
        return;
    }
    
    // Work out the index into the receive window
   
    recv_index = client->sendseq - recvwindow_start;

    if (recv_index < 0 || recv_index >= BACKUPTICS)
    {
        return;
    }

    // Check if we can generate a new entry for the send queue
    // using the data in recvwindow.

    num_players = 0;

    for (i=0; i<NET_MAXPLAYERS; ++i)
    {
        if (sv_players[i] == client)
        {
            // Client does not rely on itself for data

            continue;
        }

        if (sv_players[i] == NULL || !ClientConnected(sv_players[i]))
        {
            continue;
        }

        if (!recvwindow[recv_index][i].active)
        {
            // We do not have this player's ticcmd, so we cannot
            // generate a complete command yet.

            return;
        }

        ++num_players;
    }

    // If this is a game with only a single player in it, we might
    // be sending a ticcmd set containing 0 ticcmds. This is fine;
    // however, there's nothing to stop the game running on ahead
    // and never stopping. Don't let the server get too far ahead
    // of the client.

    if (num_players == 0 && client->sendseq > recvwindow_start + 10)
    {
        return;
    }

    //printf("SV: have complete ticcmd for %i\n", client->sendseq);

    // We have all data we need to generate a command for this tic.
    
    cmd.seq = client->sendseq;

    // Add ticcmds from all players

    cmd.latency = 0;

    for (i=0; i<NET_MAXPLAYERS; ++i)
    {
        net_client_recv_t *recvobj;

        if (sv_players[i] == client)
        {
            // Not the player we are sending to

            cmd.playeringame[i] = false;
            continue;
        }
        
        if (sv_players[i] == NULL || !recvwindow[recv_index][i].active)
        {
            cmd.playeringame[i] = false;
            continue;
        }

        cmd.playeringame[i] = true;

        recvobj = &recvwindow[recv_index][i];

        cmd.cmds[i] = recvobj->diff;

        if (recvobj->latency > cmd.latency)
            cmd.latency = recvobj->latency;
    }

    //printf("SV: %i: latency %i\n", client->player_number, cmd.latency);

    // Add into the queue

    client->sendqueue[client->sendseq % BACKUPTICS] = cmd;

    // Transmit the new tic to the client

    starttic = client->sendseq - sv_settings.extratics;
    endtic = client->sendseq;

    if (starttic < 0)
        starttic = 0;

    NET_SV_SendTics(client, starttic, endtic);

    ++client->sendseq;
}

// Prevent against deadlock: resend requests are usually only
// triggered if we miss a packet and receive the next one.
// If we miss a whole load of packets, we can end up in a 
// deadlock situation where the client will not send any more.
// If we don't receive any game data in a while, trigger a resend
// request for the next tic we're expecting.

void NET_SV_CheckDeadlock(net_client_t *client)
{
    int nowtime;
    int i;

    // Don't expect game data from clients.

    if (client->drone)
    {
        return;
    }

    nowtime = I_GetTimeMS();

    // If we haven't received anything for a long time, it may be a deadlock.

    if (nowtime - client->last_gamedata_time > 1000)
    {
        // Search the receive window for the first tic we are expecting
        // from this player.

        for (i=0; i<BACKUPTICS; ++i)
        {
            if (!recvwindow[client->player_number][i].active)
            {
                //printf("Possible deadlock: Sending resend request\n");

                // Found a tic we haven't received.  Send a resend request.

                NET_SV_SendResendRequest(client,
                                         recvwindow_start + i,
                                         recvwindow_start + i + 5);

                client->last_gamedata_time = nowtime;
                break;
            }
        }
    }
}

// Called when all players have disconnected.  Return to listening for 
// players to start a new game, and disconnect any drones still connected.

static void NET_SV_GameEnded(void)
{
    int i;

    server_state = SERVER_WAITING_START;
    sv_gamemode = indetermined;

    for (i=0; i<MAXNETNODES; ++i)
    {
        if (clients[i].active)
        {
            NET_SV_DisconnectClient(&clients[i]);
        }
    }
}

// Perform any needed action on a client

static void NET_SV_RunClient(net_client_t *client)
{
    // Run common code

    NET_Conn_Run(&client->connection);
    
    if (client->connection.state == NET_CONN_STATE_DISCONNECTED
     && client->connection.disconnect_reason == NET_DISCONNECT_TIMEOUT)
    {
        NET_SV_BroadcastMessage("Client '%s' timed out and disconnected",
                                client->name);
    }
    
    // Is this client disconnected?

    if (client->connection.state == NET_CONN_STATE_DISCONNECTED)
    {
        // deactivate and free back 

        client->active = false;
        free(client->name);
        NET_FreeAddress(client->addr);

        // Are there any clients left connected?  If not, return the
        // server to the waiting-for-players state.
        //
	// Disconnect any drones still connected.

        if (NET_SV_NumPlayers() <= 0)
        {
            NET_SV_GameEnded();
        }
    }
    
    if (!ClientConnected(client))
    {
        // client has not yet finished connecting

        return;
    }

    if (server_state == SERVER_WAITING_START)
    {
        // Waiting for the game to start

        // Send information once every second

        if (client->last_send_time < 0 
         || I_GetTimeMS() - client->last_send_time > 1000)
        {
            NET_SV_SendWaitingData(client);
            client->last_send_time = I_GetTimeMS();
        }
    }

    if (server_state == SERVER_IN_GAME)
    {
        NET_SV_PumpSendQueue(client);
        NET_SV_CheckDeadlock(client);
    }
}

// Add a network module to the server context

void NET_SV_AddModule(net_module_t *module)
{
    module->InitServer();
    NET_AddModule(server_context, module);
}

// Initialize server and wait for connections

void NET_SV_Init(void)
{
    int i;

    // initialize send/receive context

    server_context = NET_NewContext();

    // no clients yet
   
    for (i=0; i<MAXNETNODES; ++i) 
    {
        clients[i].active = false;
    }

    NET_SV_AssignPlayers();

    server_state = SERVER_WAITING_START;
    sv_gamemode = indetermined;
    server_initialized = true;
}

static void UpdateMasterServer(void)
{
    unsigned int now;

    now = I_GetTimeMS();

    // The address of the master server can change. Periodically
    // re-resolve the master server to update.

    if (now - master_resolve_time > MASTER_RESOLVE_PERIOD * 1000)
    {
        net_addr_t *new_addr;
        printf("Re-resolve master server\n");

        new_addr = NET_Query_ResolveMaster(server_context);

        // Has the master server changed address?

        if (new_addr != NULL && new_addr != master_server)
        {
            NET_FreeAddress(master_server);
            master_server = new_addr;
        }

        master_resolve_time = now;
    }

    // Possibly refresh our registration with the master server.

    if (now - master_refresh_time > MASTER_REFRESH_PERIOD * 1000)
    {
        NET_Query_AddToMaster(master_server);
        master_refresh_time = now;
    }
}

void NET_SV_RegisterWithMaster(void)
{
    //!
    // When running a server, don't register with the global master server.
    // Implies -server.
    //
    // @category net
    //

    if (!M_CheckParm("-privateserver"))
    {
        master_server = NET_Query_ResolveMaster(server_context);
    }
    else
    {
        master_server = NULL;
    }

    // Send request.

    if (master_server != NULL)
    {
        NET_Query_AddToMaster(master_server);
        master_refresh_time = I_GetTimeMS();
        master_resolve_time = master_refresh_time;
    }
}

// Run server code to check for new packets/send packets as the server
// requires

void NET_SV_Run(void)
{
    net_addr_t *addr;
    net_packet_t *packet;
    int i;

    if (!server_initialized)
    {
        return;
    }

    while (NET_RecvPacket(server_context, &addr, &packet))
    {
        NET_SV_Packet(packet, addr);
        NET_FreePacket(packet);
    }

    if (master_server != NULL)
    {
        UpdateMasterServer();
    }

    // "Run" any clients that may have things to do, independent of responses
    // to received packets

    for (i=0; i<MAXNETNODES; ++i)
    {
        if (clients[i].active)
        {
            NET_SV_RunClient(&clients[i]);
        }
    }

    if (server_state == SERVER_IN_GAME)
    {
        NET_SV_AdvanceWindow();

        for (i=0; i<NET_MAXPLAYERS; ++i)
        {
            if (sv_players[i] != NULL && ClientConnected(sv_players[i]))
            {
                NET_SV_CheckResends(sv_players[i]);
            }
        }
    }
}

void NET_SV_Shutdown(void)
{
    int i;
    boolean running;
    int start_time;

    if (!server_initialized)
    {
        return;
    }
    
    fprintf(stderr, "SV: Shutting down server...\n");

    // Disconnect all clients
    
    for (i=0; i<MAXNETNODES; ++i)
    {
        if (clients[i].active)
        {
            NET_SV_DisconnectClient(&clients[i]);
        }
    }

    // Wait for all clients to finish disconnecting

    start_time = I_GetTimeMS();
    running = true;

    while (running)
    {
        // Check if any clients are still not finished

        running = false;

        for (i=0; i<MAXNETNODES; ++i)
        {
            if (clients[i].active)
            {
                running = true;
            }
        }

        // Timed out?

        if (I_GetTimeMS() - start_time > 5000)
        {
            running = false;
            fprintf(stderr, "SV: Timed out waiting for clients to disconnect.\n");
        }

        // Run the client code in case this is a loopback client.

        NET_CL_Run();
        NET_SV_Run();

        // Don't hog the CPU

        I_Sleep(1);
    }
}<|MERGE_RESOLUTION|>--- conflicted
+++ resolved
@@ -503,15 +503,7 @@
                             net_addr_t *addr)
 {
     unsigned int magic;
-<<<<<<< HEAD
     net_connect_data_t data;
-=======
-    unsigned int cl_gamemode, cl_gamemission;
-    unsigned int cl_recording_lowres;
-    unsigned int cl_drone;
-    unsigned int is_freedoom;
-    sha1_digest_t deh_sha1sum, wad_sha1sum;
->>>>>>> ad11652d
     char *player_name;
     char *client_version;
     int i;
@@ -561,22 +553,12 @@
 
     // read the game mode and mission
 
-<<<<<<< HEAD
     if (!NET_ReadConnectData(packet, &data))
     {
         return;
     }
 
     if (!D_ValidGameMode(data.gamemission, data.gamemode))
-=======
-    if (!NET_ReadInt16(packet, &cl_gamemode) 
-     || !NET_ReadInt16(packet, &cl_gamemission)
-     || !NET_ReadInt8(packet, &cl_recording_lowres)
-     || !NET_ReadInt8(packet, &cl_drone)
-     || !NET_ReadSHA1Sum(packet, wad_sha1sum)
-     || !NET_ReadSHA1Sum(packet, deh_sha1sum)
-     || !NET_ReadInt8(packet, &is_freedoom))
->>>>>>> ad11652d
     {
         return;
     }
@@ -671,16 +653,10 @@
 
         // Save the SHA1 checksums
 
-<<<<<<< HEAD
-        memcpy(client->wad_md5sum, data.wad_md5sum, sizeof(md5_digest_t));
-        memcpy(client->deh_md5sum, data.deh_md5sum, sizeof(md5_digest_t));
+        memcpy(client->wad_sha1sum, data.wad_sha1sum, sizeof(sha1_digest_t));
+        memcpy(client->deh_sha1sum, data.deh_sha1sum, sizeof(sha1_digest_t));
         client->is_freedoom = data.is_freedoom;
         client->max_players = data.max_players;
-=======
-        memcpy(client->wad_sha1sum, wad_sha1sum, sizeof(sha1_digest_t));
-        memcpy(client->deh_sha1sum, deh_sha1sum, sizeof(sha1_digest_t));
-        client->is_freedoom = is_freedoom;
->>>>>>> ad11652d
 
         // Check the connecting client is playing the same game as all
         // the other clients
@@ -1316,10 +1292,10 @@
         controller = client;
     }
 
-    memcpy(&wait_data.wad_md5sum, &controller->wad_md5sum,
-           sizeof(md5_digest_t));
-    memcpy(&wait_data.deh_md5sum, &controller->deh_md5sum,
-           sizeof(md5_digest_t));
+    memcpy(&wait_data.wad_sha1sum, &controller->wad_sha1sum,
+           sizeof(sha1_digest_t));
+    memcpy(&wait_data.deh_sha1sum, &controller->deh_sha1sum,
+           sizeof(sha1_digest_t));
     wait_data.is_freedoom = controller->is_freedoom;
 
     // set name and address of each player:
@@ -1339,24 +1315,9 @@
 
     // Construct packet:
 
-<<<<<<< HEAD
     packet = NET_NewPacket(10);
     NET_WriteInt16(packet, NET_PACKET_TYPE_WAITING_DATA);
     NET_WriteWaitData(packet, &wait_data);
-=======
-    if (controller != NULL)
-    {
-        NET_WriteSHA1Sum(packet, controller->wad_sha1sum);
-        NET_WriteSHA1Sum(packet, controller->deh_sha1sum);
-        NET_WriteInt8(packet, controller->is_freedoom);
-    }
-    else
-    {
-        NET_WriteSHA1Sum(packet, client->wad_sha1sum);
-        NET_WriteSHA1Sum(packet, client->deh_sha1sum);
-        NET_WriteInt8(packet, client->is_freedoom);
-    }
->>>>>>> ad11652d
 
     // Send packet to client and free
 
