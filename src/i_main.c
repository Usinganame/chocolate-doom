--- conflicted
+++ resolved
@@ -28,23 +28,7 @@
 
 #include "SDL.h"
 
-<<<<<<< HEAD
-#include <signal.h>
-
-#ifdef _WIN32
-#define WIN32_LEAN_AND_MEAN
-#include <windows.h>
-#endif
-
-#ifdef HAVE_SCHED_SETAFFINITY
-#include <unistd.h>
-#include <sched.h>
-#endif
-
 #include "doomtype.h"
-=======
-#include "doomdef.h"
->>>>>>> 144849ee
 #include "i_system.h"
 #include "m_argv.h"
 
