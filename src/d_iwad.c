--- conflicted
+++ resolved
@@ -173,15 +173,12 @@
     "steamapps\\common\\doom 2\\base",
     "steamapps\\common\\final doom\\base",
     "steamapps\\common\\ultimate doom\\base",
-<<<<<<< HEAD
     "steamapps\\common\\hexen\\base",
     "steamapps\\common\\heretic shadow of the serpent riders\\base"
-=======
 
     // From Doom 3: BFG Edition:
 
     "steamapps\\common\\DOOM 3 BFG Edition\\base\\wads",
->>>>>>> ad11652d
 };
 
 static char *GetRegistryString(registry_value_t *reg_val)
