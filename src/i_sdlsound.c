--- conflicted
+++ resolved
@@ -41,11 +41,7 @@
 #include "deh_str.h"
 #include "i_sound.h"
 #include "i_system.h"
-<<<<<<< HEAD
-=======
 #include "i_swap.h"
-#include "s_sound.h"
->>>>>>> 64918568
 #include "m_argv.h"
 #include "w_wad.h"
 #include "z_zone.h"
@@ -346,17 +342,10 @@
 // Generic sound expansion function for any sample rate.
 // Returns number of clipped samples (always 0).
 
-<<<<<<< HEAD
 static void ExpandSoundData_SDL(sfxinfo_t *sfxinfo,
                                 byte *data,
                                 int samplerate,
                                 int length)
-=======
-static void ExpandSoundData_SDL(byte *data,
-                                int samplerate,
-                                uint32_t length,
-                                Mix_Chunk *destination)
->>>>>>> 64918568
 {
     SDL_AudioCVT convertor;
     Mix_Chunk *chunk;
